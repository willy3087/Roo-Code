{
	"name": "roo-cline",
	"displayName": "%extension.displayName%",
	"description": "%extension.description%",
	"publisher": "RooVeterinaryInc",
	"version": "3.16.6",
	"icon": "assets/icons/icon.png",
	"galleryBanner": {
		"color": "#617A91",
		"theme": "dark"
	},
	"engines": {
		"vscode": "^1.84.0",
		"node": "20.18.1"
	},
	"author": {
		"name": "Roo Code"
	},
	"repository": {
		"type": "git",
		"url": "https://github.com/RooVetGit/Roo-Code"
	},
	"homepage": "https://github.com/RooVetGit/Roo-Code",
	"categories": [
		"AI",
		"Chat",
		"Programming Languages",
		"Education",
		"Snippets",
		"Testing"
	],
	"keywords": [
		"cline",
		"claude",
		"dev",
		"mcp",
		"openrouter",
		"coding",
		"agent",
		"autonomous",
		"chatgpt",
		"sonnet",
		"ai",
		"llama",
		"roo code",
		"roocode"
	],
	"activationEvents": [
		"onLanguage",
		"onStartupFinished"
	],
	"main": "./dist/extension.js",
	"contributes": {
		"submenus": [
			{
				"id": "roo-code.contextMenu",
				"label": "%views.contextMenu.label%"
			},
			{
				"id": "roo-code.terminalMenu",
				"label": "%views.terminalMenu.label%"
			}
		],
		"viewsContainers": {
			"activitybar": [
				{
					"id": "roo-cline-ActivityBar",
					"title": "%views.activitybar.title%",
					"icon": "assets/icons/icon.svg"
				}
			]
		},
		"views": {
			"roo-cline-ActivityBar": [
				{
					"type": "webview",
					"id": "roo-cline.SidebarProvider",
					"name": ""
				}
			]
		},
		"commands": [
			{
				"command": "roo-cline.plusButtonClicked",
				"title": "%command.newTask.title%",
				"icon": "$(add)"
			},
			{
				"command": "roo-cline.mcpButtonClicked",
				"title": "%command.mcpServers.title%",
				"icon": "$(server)"
			},
			{
				"command": "roo-cline.promptsButtonClicked",
				"title": "%command.prompts.title%",
				"icon": "$(notebook)"
			},
			{
				"command": "roo-cline.historyButtonClicked",
				"title": "%command.history.title%",
				"icon": "$(history)"
			},
			{
				"command": "roo-cline.popoutButtonClicked",
				"title": "%command.openInEditor.title%",
				"icon": "$(link-external)"
			},
			{
				"command": "roo-cline.settingsButtonClicked",
				"title": "%command.settings.title%",
				"icon": "$(settings-gear)"
			},
			{
				"command": "roo-cline.openInNewTab",
				"title": "%command.openInNewTab.title%",
				"category": "%configuration.title%"
			},
			{
				"command": "roo-cline.explainCode",
				"title": "%command.explainCode.title%",
				"category": "%configuration.title%"
			},
			{
				"command": "roo-cline.fixCode",
				"title": "%command.fixCode.title%",
				"category": "%configuration.title%"
			},
			{
				"command": "roo-cline.improveCode",
				"title": "%command.improveCode.title%",
				"category": "%configuration.title%"
			},
			{
				"command": "roo-cline.addToContext",
				"title": "%command.addToContext.title%",
				"category": "%configuration.title%"
			},
			{
				"command": "roo-cline.newTask",
				"title": "%command.newTask.title%",
				"category": "%configuration.title%"
			},
			{
				"command": "roo-cline.terminalAddToContext",
				"title": "%command.terminal.addToContext.title%",
				"category": "Terminal"
			},
			{
				"command": "roo-cline.terminalFixCommand",
				"title": "%command.terminal.fixCommand.title%",
				"category": "Terminal"
			},
			{
				"command": "roo-cline.terminalExplainCommand",
				"title": "%command.terminal.explainCommand.title%",
				"category": "Terminal"
			},
			{
				"command": "roo-cline.setCustomStoragePath",
				"title": "%command.setCustomStoragePath.title%",
				"category": "%configuration.title%"
			},
			{
				"command": "roo-cline.focusInput",
				"title": "%command.focusInput.title%",
				"category": "%configuration.title%"
			},
			{
				"command": "roo.acceptInput",
				"title": "%command.acceptInput.title%",
				"category": "%configuration.title%"
			}
		],
		"menus": {
			"editor/context": [
				{
					"submenu": "roo-code.contextMenu",
					"group": "navigation"
				}
			],
			"roo-code.contextMenu": [
				{
					"command": "roo-cline.addToContext",
					"group": "1_actions@1"
				},
				{
					"command": "roo-cline.explainCode",
					"group": "1_actions@2"
				},
				{
					"command": "roo-cline.improveCode",
					"group": "1_actions@3"
				}
			],
			"terminal/context": [
				{
					"submenu": "roo-code.terminalMenu",
					"group": "navigation"
				}
			],
			"roo-code.terminalMenu": [
				{
					"command": "roo-cline.terminalAddToContext",
					"group": "1_actions@1"
				},
				{
					"command": "roo-cline.terminalFixCommand",
					"group": "1_actions@2"
				},
				{
					"command": "roo-cline.terminalExplainCommand",
					"group": "1_actions@3"
				}
			],
			"view/title": [
				{
					"command": "roo-cline.plusButtonClicked",
					"group": "navigation@1",
					"when": "view == roo-cline.SidebarProvider"
				},
				{
					"command": "roo-cline.promptsButtonClicked",
					"group": "navigation@2",
					"when": "view == roo-cline.SidebarProvider"
				},
				{
					"command": "roo-cline.mcpButtonClicked",
					"group": "navigation@3",
					"when": "view == roo-cline.SidebarProvider"
				},
				{
					"command": "roo-cline.historyButtonClicked",
					"group": "navigation@4",
					"when": "view == roo-cline.SidebarProvider"
				},
				{
					"command": "roo-cline.popoutButtonClicked",
					"group": "navigation@5",
					"when": "view == roo-cline.SidebarProvider"
				},
				{
					"command": "roo-cline.settingsButtonClicked",
					"group": "navigation@6",
					"when": "view == roo-cline.SidebarProvider"
				}
			],
			"editor/title": [
				{
					"command": "roo-cline.plusButtonClicked",
					"group": "navigation@1",
					"when": "activeWebviewPanelId == roo-cline.TabPanelProvider"
				},
				{
					"command": "roo-cline.promptsButtonClicked",
					"group": "navigation@2",
					"when": "activeWebviewPanelId == roo-cline.TabPanelProvider"
				},
				{
					"command": "roo-cline.mcpButtonClicked",
					"group": "navigation@3",
					"when": "activeWebviewPanelId == roo-cline.TabPanelProvider"
				},
				{
					"command": "roo-cline.historyButtonClicked",
					"group": "navigation@4",
					"when": "activeWebviewPanelId == roo-cline.TabPanelProvider"
				},
				{
					"command": "roo-cline.popoutButtonClicked",
					"group": "navigation@5",
					"when": "activeWebviewPanelId == roo-cline.TabPanelProvider"
				},
				{
					"command": "roo-cline.settingsButtonClicked",
					"group": "navigation@6",
					"when": "activeWebviewPanelId == roo-cline.TabPanelProvider"
				}
			]
		},
		"configuration": {
			"title": "%configuration.title%",
			"properties": {
				"roo-cline.allowedCommands": {
					"type": "array",
					"items": {
						"type": "string"
					},
					"default": [
						"npm test",
						"npm install",
						"tsc",
						"git log",
						"git diff",
						"git show"
					],
					"description": "%commands.allowedCommands.description%"
				},
				"roo-cline.vsCodeLmModelSelector": {
					"type": "object",
					"properties": {
						"vendor": {
							"type": "string",
							"description": "%settings.vsCodeLmModelSelector.vendor.description%"
						},
						"family": {
							"type": "string",
							"description": "%settings.vsCodeLmModelSelector.family.description%"
						}
					},
					"description": "%settings.vsCodeLmModelSelector.description%"
				},
				"roo-cline.customStoragePath": {
					"type": "string",
					"default": "",
					"description": "%settings.customStoragePath.description%"
				}
			}
		}
	},
	"scripts": {
		"build": "npm run vsix",
		"build:webview": "cd webview-ui && npm run build",
		"build:esbuild": "node esbuild.js --production",
		"compile": "tsc -p . --outDir out && node esbuild.js",
		"install:all": "npm install -D npm-run-all2@8.0.1 && npm-run-all -l -p install-*",
		"install-extension": "npm install",
		"install-webview": "cd webview-ui && npm install",
		"install-e2e": "cd e2e && npm install",
		"lint": "npm-run-all -l -p lint:*",
		"lint:extension": "eslint src --ext .ts",
		"lint:webview": "cd webview-ui && npm run lint",
		"lint:e2e": "cd e2e && npm run lint",
		"check-types": "npm-run-all -l -p check-types:*",
		"check-types:extension": "tsc --noEmit",
		"check-types:webview": "cd webview-ui && npm run check-types",
		"check-types:e2e": "cd e2e && npm run check-types",
		"package": "npm-run-all -l -p build:webview build:esbuild check-types lint",
		"pretest": "npm run compile",
		"dev": "cd webview-ui && npm run dev",
		"test": "npm-run-all test:*",
		"test:extension": "jest -w=40%",
		"test:extension-esm": "vitest run",
		"test:webview": "cd webview-ui && npm run test",
		"prepare": "husky",
		"publish:marketplace": "vsce publish && ovsx publish",
		"publish": "npm run build && changeset publish && npm install --package-lock-only",
		"version-packages": "changeset version && npm install --package-lock-only",
		"vscode:prepublish": "npm run package",
		"vsix": "rimraf bin && mkdirp bin && npx vsce package --out bin",
		"watch": "npm-run-all -l -p watch:*",
		"watch:esbuild": "node esbuild.js --watch",
		"watch:tsc": "tsc --noEmit --watch --project tsconfig.json",
		"watch-tests": "tsc -p . -w --outDir out",
		"changeset": "changeset",
		"knip": "knip --include files",
		"clean": "npm-run-all -l -p clean:*",
		"clean:extension": "rimraf bin dist out",
		"clean:webview": "cd webview-ui && npm run clean",
		"clean:e2e": "cd e2e && npm run clean",
		"vscode-test": "npm-run-all -l -p vscode-test:*",
		"vscode-test:extension": "tsc -p . --outDir out && node esbuild.js",
		"vscode-test:webview": "cd webview-ui && npm run build",
		"update-contributors": "node scripts/update-contributors.js",
		"generate-types": "tsx scripts/generate-types.mts"
	},
	"dependencies": {
		"@anthropic-ai/bedrock-sdk": "^0.10.2",
		"@anthropic-ai/sdk": "^0.37.0",
		"@anthropic-ai/vertex-sdk": "^0.7.0",
		"@aws-sdk/client-bedrock-runtime": "^3.779.0",
		"@google/genai": "^0.13.0",
		"@mistralai/mistralai": "^1.3.6",
		"@modelcontextprotocol/sdk": "^1.9.0",
		"@types/clone-deep": "^4.0.4",
		"@types/hjson": "^2.4.6",
		"@types/jsdom": "^21.1.7",
		"@types/pdf-parse": "^1.1.4",
		"@types/tmp": "^0.2.6",
		"@types/turndown": "^5.0.5",
		"@types/vscode": "^1.95.0",
		"@types/workerpool": "^6.4.7",
		"@vscode/codicons": "^0.0.36",
		"ai": "^4.3.13",
		"axios": "^1.7.4",
		"cheerio": "^1.0.0",
		"chokidar": "^4.0.1",
		"clone-deep": "^4.0.1",
		"default-shell": "^2.2.0",
		"delay": "^6.0.0",
		"diff": "^5.2.0",
		"diff-match-patch": "^1.0.5",
		"duck-duck-scrape": "^2.2.7",
		"fast-deep-equal": "^3.1.3",
		"fast-xml-parser": "^4.5.1",
		"fastest-levenshtein": "^1.0.16",
		"fzf": "^0.5.2",
		"get-folder-size": "^5.0.0",
		"hjson": "^3.2.2",
		"i18next": "^24.2.2",
		"isbinaryfile": "^5.0.2",
		"jsdom": "^26.1.0",
		"mammoth": "^1.8.0",
		"monaco-vscode-textmate-theme-converter": "^0.1.7",
		"node-cache": "^5.1.2",
		"node-ipc": "^12.0.0",
		"openai": "^4.78.1",
		"os-name": "^6.0.0",
		"p-wait-for": "^5.0.2",
		"pdf-parse": "^1.1.1",
		"pkce-challenge": "^4.1.0",
		"posthog-node": "^4.7.0",
		"pretty-bytes": "^6.1.1",
		"ps-tree": "^1.2.0",
		"puppeteer-chromium-resolver": "^23.0.0",
		"puppeteer-core": "^23.4.0",
		"reconnecting-eventsource": "^1.6.4",
		"sanitize-filename": "^1.6.3",
		"say": "^0.16.0",
		"serialize-error": "^11.0.3",
		"simple-git": "^3.27.0",
		"sound-play": "^1.1.0",
		"string-similarity": "^4.0.4",
		"strip-ansi": "^7.1.0",
		"strip-bom": "^5.0.0",
		"tiktoken": "^1.0.21",
		"tmp": "^0.2.3",
		"tree-sitter-wasms": "^0.1.11",
		"turndown": "^7.2.0",
		"vscode-material-icons": "^0.1.1",
		"web-tree-sitter": "^0.22.6",
		"workerpool": "^9.2.0",
<<<<<<< HEAD
		"zod": "^3.24.3",
		"zod-to-json-schema": "^3.24.5"
=======
		"zod": "^3.24.2"
>>>>>>> 499addcf
	},
	"devDependencies": {
		"@ai-sdk/google": "^1.2.14",
		"@ai-sdk/openai": "^1.3.21",
		"@changesets/cli": "^2.27.10",
		"@changesets/types": "^6.0.0",
		"@dotenvx/dotenvx": "^1.34.0",
		"@types/cors": "^2.8.17",
		"@types/debug": "^4.1.12",
		"@types/diff": "^5.2.1",
		"@types/diff-match-patch": "^1.0.36",
		"@types/glob": "^8.1.0",
		"@types/jest": "^29.5.14",
		"@types/mocha": "^10.0.10",
		"@types/nock": "^10.0.3",
		"@types/node": "20.x",
		"@types/node-cache": "^4.1.3",
		"@types/node-ipc": "^9.2.3",
		"@types/ps-tree": "^1.1.6",
		"@types/string-similarity": "^4.0.2",
		"@typescript-eslint/eslint-plugin": "^7.14.1",
		"@typescript-eslint/parser": "^7.11.0",
		"@vscode/test-electron": "^2.5.2",
		"@vscode/vsce": "^3.3.2",
		"esbuild": "^0.25.0",
		"eslint": "^8.57.0",
		"execa": "^9.5.2",
		"glob": "^11.0.1",
		"husky": "^9.1.7",
		"jest": "^29.7.0",
		"jest-simple-dot-reporter": "^1.0.5",
		"knip": "^5.44.4",
		"lint-staged": "^15.2.11",
		"mkdirp": "^3.0.1",
		"nock": "^14.0.4",
		"npm-run-all2": "^8.0.1",
		"prettier": "^3.4.2",
		"rimraf": "^6.0.1",
		"ts-jest": "^29.2.5",
		"tsup": "^8.4.0",
		"tsx": "^4.19.3",
		"typescript": "5.8.3",
		"vitest": "^3.1.3",
		"zod-to-ts": "^1.2.0"
	},
	"lint-staged": {
		"*.{js,jsx,ts,tsx,json,css,md}": [
			"prettier --write"
		],
		"src/**/*.{ts,tsx}": [
			"npx eslint -c .eslintrc.json --max-warnings=0 --fix"
		],
		"webview-ui/**/*.{ts,tsx}": [
			"npx eslint -c webview-ui/.eslintrc.json --max-warnings=0 --fix"
		]
	}
}<|MERGE_RESOLUTION|>--- conflicted
+++ resolved
@@ -429,12 +429,7 @@
 		"vscode-material-icons": "^0.1.1",
 		"web-tree-sitter": "^0.22.6",
 		"workerpool": "^9.2.0",
-<<<<<<< HEAD
-		"zod": "^3.24.3",
-		"zod-to-json-schema": "^3.24.5"
-=======
 		"zod": "^3.24.2"
->>>>>>> 499addcf
 	},
 	"devDependencies": {
 		"@ai-sdk/google": "^1.2.14",
