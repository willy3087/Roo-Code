--- conflicted
+++ resolved
@@ -2,16 +2,12 @@
   "name": "roo-cline",
   "displayName": "Roo Cline",
   "description": "Autonomous coding agent right in your IDE, capable of creating/editing files, running commands, using the browser, and more with your permission every step of the way.",
-<<<<<<< HEAD
-  "version": "2.1.0",
-=======
   "publisher": "RooVeterinaryInc",
   "version": "2.1.2", 
   "files": [
     "bin/roo-cline-2.1.2.vsix", 
     "assets/icons/icon_Roo.png"
   ],
->>>>>>> b1c0e9be
   "icon": "assets/icons/icon_Roo.png",
   "galleryBanner": {
     "color": "#617A91",
@@ -148,7 +144,6 @@
     "start:webview": "cd webview-ui && npm run start",
     "test": "vscode-test",
     "test:webview": "cd webview-ui && npm run test",
-<<<<<<< HEAD
     "publish:marketplace": "vsce publish && ovsx publish",
     "publish": "npm run build && changeset publish && npm install --package-lock-only",
     "version-packages": "changeset version && npm install --package-lock-only",
@@ -158,9 +153,6 @@
     "watch:esbuild": "node esbuild.js --watch",
     "watch:tsc": "tsc --noEmit --watch --project tsconfig.json",
     "watch-tests": "tsc -p . -w --outDir out"
-=======
-    "publish:marketplace": "vsce publish && ovsx publish"
->>>>>>> b1c0e9be
   },
   "devDependencies": {
     "@changesets/cli": "^2.27.1",
