import { memo, useCallback, useEffect, useMemo, useState } from "react"
import { useEvent, useInterval } from "react-use"
import { Checkbox, Dropdown, Pane, type DropdownOption } from "vscrui"
import { VSCodeLink, VSCodeRadio, VSCodeRadioGroup, VSCodeTextField } from "@vscode/webview-ui-toolkit/react"
import * as vscodemodels from "vscode"

import {
	ApiConfiguration,
	ModelInfo,
	anthropicDefaultModelId,
	anthropicModels,
	azureOpenAiDefaultApiVersion,
	bedrockDefaultModelId,
	bedrockModels,
	deepSeekDefaultModelId,
	deepSeekModels,
	geminiDefaultModelId,
	geminiModels,
	glamaDefaultModelId,
	glamaDefaultModelInfo,
	mistralDefaultModelId,
	mistralModels,
	openAiModelInfoSaneDefaults,
	openAiNativeDefaultModelId,
	openAiNativeModels,
	openRouterDefaultModelId,
	openRouterDefaultModelInfo,
	vertexDefaultModelId,
	vertexModels,
	unboundDefaultModelId,
	unboundDefaultModelInfo,
} from "../../../../src/shared/api"
import { ExtensionMessage } from "../../../../src/shared/ExtensionMessage"
import { useExtensionState } from "../../context/ExtensionStateContext"
import { vscode } from "../../utils/vscode"
import VSCodeButtonLink from "../common/VSCodeButtonLink"
import { OpenRouterModelPicker } from "./OpenRouterModelPicker"
import OpenAiModelPicker from "./OpenAiModelPicker"
<<<<<<< HEAD
import GlamaModelPicker from "./GlamaModelPicker"
import UnboundModelPicker from "./UnboundModelPicker"
=======
import { GlamaModelPicker } from "./GlamaModelPicker"
import { ModelInfoView } from "./ModelInfoView"
import { DROPDOWN_Z_INDEX } from "./styles"
>>>>>>> c4d8c699

interface ApiOptionsProps {
	apiErrorMessage?: string
	modelIdErrorMessage?: string
}

const ApiOptions = ({ apiErrorMessage, modelIdErrorMessage }: ApiOptionsProps) => {
	const { apiConfiguration, uriScheme, handleInputChange } = useExtensionState()
	const [ollamaModels, setOllamaModels] = useState<string[]>([])
	const [lmStudioModels, setLmStudioModels] = useState<string[]>([])
	const [vsCodeLmModels, setVsCodeLmModels] = useState<vscodemodels.LanguageModelChatSelector[]>([])
	const [anthropicBaseUrlSelected, setAnthropicBaseUrlSelected] = useState(!!apiConfiguration?.anthropicBaseUrl)
	const [azureApiVersionSelected, setAzureApiVersionSelected] = useState(!!apiConfiguration?.azureApiVersion)
	const [openRouterBaseUrlSelected, setOpenRouterBaseUrlSelected] = useState(!!apiConfiguration?.openRouterBaseUrl)
	const [isDescriptionExpanded, setIsDescriptionExpanded] = useState(false)

	const { selectedProvider, selectedModelId, selectedModelInfo } = useMemo(() => {
		return normalizeApiConfiguration(apiConfiguration)
	}, [apiConfiguration])

	// Poll ollama/lmstudio models
	const requestLocalModels = useCallback(() => {
		if (selectedProvider === "ollama") {
			vscode.postMessage({ type: "requestOllamaModels", text: apiConfiguration?.ollamaBaseUrl })
		} else if (selectedProvider === "lmstudio") {
			vscode.postMessage({ type: "requestLmStudioModels", text: apiConfiguration?.lmStudioBaseUrl })
		} else if (selectedProvider === "vscode-lm") {
			vscode.postMessage({ type: "requestVsCodeLmModels" })
		}
	}, [selectedProvider, apiConfiguration?.ollamaBaseUrl, apiConfiguration?.lmStudioBaseUrl])
	useEffect(() => {
		if (selectedProvider === "ollama" || selectedProvider === "lmstudio" || selectedProvider === "vscode-lm") {
			requestLocalModels()
		}
	}, [selectedProvider, requestLocalModels])
	useInterval(
		requestLocalModels,
		selectedProvider === "ollama" || selectedProvider === "lmstudio" || selectedProvider === "vscode-lm"
			? 2000
			: null,
	)
	const handleMessage = useCallback((event: MessageEvent) => {
		const message: ExtensionMessage = event.data
		if (message.type === "ollamaModels" && message.ollamaModels) {
			setOllamaModels(message.ollamaModels)
		} else if (message.type === "lmStudioModels" && message.lmStudioModels) {
			setLmStudioModels(message.lmStudioModels)
		} else if (message.type === "vsCodeLmModels" && message.vsCodeLmModels) {
			setVsCodeLmModels(message.vsCodeLmModels)
		}
	}, [])
	useEvent("message", handleMessage)

	const createDropdown = (models: Record<string, ModelInfo>) => {
		const options: DropdownOption[] = [
			{ value: "", label: "Select a model..." },
			...Object.keys(models).map((modelId) => ({
				value: modelId,
				label: modelId,
			})),
		]
		return (
			<Dropdown
				id="model-id"
				value={selectedModelId}
				onChange={(value: unknown) => {
					handleInputChange("apiModelId")({
						target: {
							value: (value as DropdownOption).value,
						},
					})
				}}
				style={{ width: "100%" }}
				options={options}
			/>
		)
	}

	return (
		<div style={{ display: "flex", flexDirection: "column", gap: 5 }}>
			<div className="dropdown-container">
				<label htmlFor="api-provider">
					<span style={{ fontWeight: 500 }}>API Provider</span>
				</label>
				<Dropdown
					id="api-provider"
					value={selectedProvider}
					onChange={(value: unknown) => {
						handleInputChange(
							"apiProvider",
							true,
						)({
							target: {
								value: (value as DropdownOption).value,
							},
						})
					}}
					style={{ minWidth: 130, position: "relative", zIndex: DROPDOWN_Z_INDEX + 1 }}
					options={[
						{ value: "openrouter", label: "OpenRouter" },
						{ value: "anthropic", label: "Anthropic" },
						{ value: "gemini", label: "Google Gemini" },
						{ value: "deepseek", label: "DeepSeek" },
						{ value: "openai-native", label: "OpenAI" },
						{ value: "openai", label: "OpenAI Compatible" },
						{ value: "vertex", label: "GCP Vertex AI" },
						{ value: "bedrock", label: "AWS Bedrock" },
						{ value: "glama", label: "Glama" },
						{ value: "vscode-lm", label: "VS Code LM API" },
						{ value: "mistral", label: "Mistral" },
						{ value: "lmstudio", label: "LM Studio" },
						{ value: "ollama", label: "Ollama" },
						{ value: "unbound", label: "Unbound" },
					]}
				/>
			</div>

			{selectedProvider === "anthropic" && (
				<div>
					<VSCodeTextField
						value={apiConfiguration?.apiKey || ""}
						style={{ width: "100%" }}
						type="password"
						onInput={handleInputChange("apiKey")}
						placeholder="Enter API Key...">
						<span style={{ fontWeight: 500 }}>Anthropic API Key</span>
					</VSCodeTextField>

					<Checkbox
						checked={anthropicBaseUrlSelected}
						onChange={(checked: boolean) => {
							setAnthropicBaseUrlSelected(checked)
							if (!checked) {
								handleInputChange("anthropicBaseUrl")({
									target: {
										value: "",
									},
								})
							}
						}}>
						Use custom base URL
					</Checkbox>

					{anthropicBaseUrlSelected && (
						<VSCodeTextField
							value={apiConfiguration?.anthropicBaseUrl || ""}
							style={{ width: "100%", marginTop: 3 }}
							type="url"
							onInput={handleInputChange("anthropicBaseUrl")}
							placeholder="Default: https://api.anthropic.com"
						/>
					)}

					<p
						style={{
							fontSize: "12px",
							marginTop: 3,
							color: "var(--vscode-descriptionForeground)",
						}}>
						This key is stored locally and only used to make API requests from this extension.
						{!apiConfiguration?.apiKey && (
							<VSCodeLink
								href="https://console.anthropic.com/settings/keys"
								style={{ display: "inline", fontSize: "inherit" }}>
								You can get an Anthropic API key by signing up here.
							</VSCodeLink>
						)}
					</p>
				</div>
			)}

			{selectedProvider === "glama" && (
				<div>
					<VSCodeTextField
						value={apiConfiguration?.glamaApiKey || ""}
						style={{ width: "100%" }}
						type="password"
						onInput={handleInputChange("glamaApiKey")}
						placeholder="Enter API Key...">
						<span style={{ fontWeight: 500 }}>Glama API Key</span>
					</VSCodeTextField>
					{!apiConfiguration?.glamaApiKey && (
						<VSCodeButtonLink
							href={getGlamaAuthUrl(uriScheme)}
							style={{ margin: "5px 0 0 0" }}
							appearance="secondary">
							Get Glama API Key
						</VSCodeButtonLink>
					)}
					<p
						style={{
							fontSize: "12px",
							marginTop: "5px",
							color: "var(--vscode-descriptionForeground)",
						}}>
						This key is stored locally and only used to make API requests from this extension.
					</p>
				</div>
			)}

			{selectedProvider === "openai-native" && (
				<div>
					<VSCodeTextField
						value={apiConfiguration?.openAiNativeApiKey || ""}
						style={{ width: "100%" }}
						type="password"
						onInput={handleInputChange("openAiNativeApiKey")}
						placeholder="Enter API Key...">
						<span style={{ fontWeight: 500 }}>OpenAI API Key</span>
					</VSCodeTextField>
					<p
						style={{
							fontSize: "12px",
							marginTop: 3,
							color: "var(--vscode-descriptionForeground)",
						}}>
						This key is stored locally and only used to make API requests from this extension.
						{!apiConfiguration?.openAiNativeApiKey && (
							<VSCodeLink
								href="https://platform.openai.com/api-keys"
								style={{ display: "inline", fontSize: "inherit" }}>
								You can get an OpenAI API key by signing up here.
							</VSCodeLink>
						)}
					</p>
				</div>
			)}

			{selectedProvider === "mistral" && (
				<div>
					<VSCodeTextField
						value={apiConfiguration?.mistralApiKey || ""}
						style={{ width: "100%" }}
						type="password"
						onInput={handleInputChange("mistralApiKey")}
						placeholder="Enter API Key...">
						<span style={{ fontWeight: 500 }}>Mistral API Key</span>
					</VSCodeTextField>
					<p
						style={{
							fontSize: "12px",
							marginTop: 3,
							color: "var(--vscode-descriptionForeground)",
						}}>
						This key is stored locally and only used to make API requests from this extension.
						{!apiConfiguration?.mistralApiKey && (
							<VSCodeLink
								href="https://console.mistral.ai/codestral/"
								style={{
									display: "inline",
									fontSize: "inherit",
								}}>
								You can get a Mistral API key by signing up here.
							</VSCodeLink>
						)}
					</p>
				</div>
			)}

			{selectedProvider === "openrouter" && (
				<div>
					<VSCodeTextField
						value={apiConfiguration?.openRouterApiKey || ""}
						style={{ width: "100%" }}
						type="password"
						onInput={handleInputChange("openRouterApiKey")}
						placeholder="Enter API Key...">
						<span style={{ fontWeight: 500 }}>OpenRouter API Key</span>
					</VSCodeTextField>
					{!apiConfiguration?.openRouterApiKey && (
						<p>
							<VSCodeButtonLink
								href={getOpenRouterAuthUrl(uriScheme)}
								style={{ margin: "5px 0 0 0" }}
								appearance="secondary">
								Get OpenRouter API Key
							</VSCodeButtonLink>
						</p>
					)}
					<Checkbox
						checked={openRouterBaseUrlSelected}
						onChange={(checked: boolean) => {
							setOpenRouterBaseUrlSelected(checked)
							if (!checked) {
								handleInputChange("openRouterBaseUrl")({
									target: {
										value: "",
									},
								})
							}
						}}>
						Use custom base URL
					</Checkbox>

					{openRouterBaseUrlSelected && (
						<VSCodeTextField
							value={apiConfiguration?.openRouterBaseUrl || ""}
							style={{ width: "100%", marginTop: 3 }}
							type="url"
							onInput={handleInputChange("openRouterBaseUrl")}
							placeholder="Default: https://openrouter.ai/api/v1"
						/>
					)}
					<p
						style={{
							fontSize: "12px",
							marginTop: "5px",
							color: "var(--vscode-descriptionForeground)",
						}}>
						This key is stored locally and only used to make API requests from this extension.{" "}
						{/* {!apiConfiguration?.openRouterApiKey && (
							<span style={{ color: "var(--vscode-charts-green)" }}>
								(<span style={{ fontWeight: 500 }}>Note:</span> OpenRouter is recommended for high rate
								limits, prompt caching, and wider selection of models.)
							</span>
						)} */}
					</p>
					<Checkbox
						checked={apiConfiguration?.openRouterUseMiddleOutTransform || false}
						onChange={(checked: boolean) => {
							handleInputChange("openRouterUseMiddleOutTransform")({
								target: { value: checked },
							})
						}}>
						Compress prompts and message chains to the context size (
						<a href="https://openrouter.ai/docs/transforms">OpenRouter Transforms</a>)
					</Checkbox>
					<br />
				</div>
			)}

			{selectedProvider === "bedrock" && (
				<div style={{ display: "flex", flexDirection: "column", gap: 5 }}>
					<VSCodeRadioGroup
						value={apiConfiguration?.awsUseProfile ? "profile" : "credentials"}
						onChange={(e) => {
							const value = (e.target as HTMLInputElement)?.value
							const useProfile = value === "profile"
							handleInputChange("awsUseProfile")({
								target: { value: useProfile },
							})
						}}>
						<VSCodeRadio value="credentials">AWS Credentials</VSCodeRadio>
						<VSCodeRadio value="profile">AWS Profile</VSCodeRadio>
					</VSCodeRadioGroup>
					{/* AWS Profile Config Block */}
					{apiConfiguration?.awsUseProfile ? (
						<VSCodeTextField
							value={apiConfiguration?.awsProfile || ""}
							style={{ width: "100%" }}
							onInput={handleInputChange("awsProfile")}
							placeholder="Enter profile name">
							<span style={{ fontWeight: 500 }}>AWS Profile Name</span>
						</VSCodeTextField>
					) : (
						<>
							{/* AWS Credentials Config Block */}
							<VSCodeTextField
								value={apiConfiguration?.awsAccessKey || ""}
								style={{ width: "100%" }}
								type="password"
								onInput={handleInputChange("awsAccessKey")}
								placeholder="Enter Access Key...">
								<span style={{ fontWeight: 500 }}>AWS Access Key</span>
							</VSCodeTextField>
							<VSCodeTextField
								value={apiConfiguration?.awsSecretKey || ""}
								style={{ width: "100%" }}
								type="password"
								onInput={handleInputChange("awsSecretKey")}
								placeholder="Enter Secret Key...">
								<span style={{ fontWeight: 500 }}>AWS Secret Key</span>
							</VSCodeTextField>
							<VSCodeTextField
								value={apiConfiguration?.awsSessionToken || ""}
								style={{ width: "100%" }}
								type="password"
								onInput={handleInputChange("awsSessionToken")}
								placeholder="Enter Session Token...">
								<span style={{ fontWeight: 500 }}>AWS Session Token</span>
							</VSCodeTextField>
						</>
					)}
					<div className="dropdown-container">
						<label htmlFor="aws-region-dropdown">
							<span style={{ fontWeight: 500 }}>AWS Region</span>
						</label>
						<Dropdown
							id="aws-region-dropdown"
							value={apiConfiguration?.awsRegion || ""}
							style={{ width: "100%" }}
							onChange={(value: unknown) => {
								handleInputChange("awsRegion")({
									target: {
										value: (value as DropdownOption).value,
									},
								})
							}}
							options={[
								{ value: "", label: "Select a region..." },
								{ value: "us-east-1", label: "us-east-1" },
								{ value: "us-east-2", label: "us-east-2" },
								{ value: "us-west-2", label: "us-west-2" },
								{ value: "ap-south-1", label: "ap-south-1" },
								{ value: "ap-northeast-1", label: "ap-northeast-1" },
								{ value: "ap-northeast-2", label: "ap-northeast-2" },
								{ value: "ap-southeast-1", label: "ap-southeast-1" },
								{ value: "ap-southeast-2", label: "ap-southeast-2" },
								{ value: "ca-central-1", label: "ca-central-1" },
								{ value: "eu-central-1", label: "eu-central-1" },
								{ value: "eu-west-1", label: "eu-west-1" },
								{ value: "eu-west-2", label: "eu-west-2" },
								{ value: "eu-west-3", label: "eu-west-3" },
								{ value: "sa-east-1", label: "sa-east-1" },
								{ value: "us-gov-west-1", label: "us-gov-west-1" },
							]}
						/>
					</div>
					<Checkbox
						checked={apiConfiguration?.awsUseCrossRegionInference || false}
						onChange={(checked: boolean) => {
							handleInputChange("awsUseCrossRegionInference")({
								target: { value: checked },
							})
						}}>
						Use cross-region inference
					</Checkbox>
					<p
						style={{
							fontSize: "12px",
							marginTop: "5px",
							color: "var(--vscode-descriptionForeground)",
						}}>
						Authenticate by either providing the keys above or use the default AWS credential providers,
						i.e. ~/.aws/credentials or environment variables. These credentials are only used locally to
						make API requests from this extension.
					</p>
				</div>
			)}

			{apiConfiguration?.apiProvider === "vertex" && (
				<div style={{ display: "flex", flexDirection: "column", gap: 5 }}>
					<VSCodeTextField
						value={apiConfiguration?.vertexProjectId || ""}
						style={{ width: "100%" }}
						onInput={handleInputChange("vertexProjectId")}
						placeholder="Enter Project ID...">
						<span style={{ fontWeight: 500 }}>Google Cloud Project ID</span>
					</VSCodeTextField>
					<div className="dropdown-container">
						<label htmlFor="vertex-region-dropdown">
							<span style={{ fontWeight: 500 }}>Google Cloud Region</span>
						</label>
						<Dropdown
							id="vertex-region-dropdown"
							value={apiConfiguration?.vertexRegion || ""}
							style={{ width: "100%" }}
							onChange={(value: unknown) => {
								handleInputChange("vertexRegion")({
									target: {
										value: (value as DropdownOption).value,
									},
								})
							}}
							options={[
								{ value: "", label: "Select a region..." },
								{ value: "us-east5", label: "us-east5" },
								{ value: "us-central1", label: "us-central1" },
								{ value: "europe-west1", label: "europe-west1" },
								{ value: "europe-west4", label: "europe-west4" },
								{ value: "asia-southeast1", label: "asia-southeast1" },
							]}
						/>
					</div>
					<p
						style={{
							fontSize: "12px",
							marginTop: "5px",
							color: "var(--vscode-descriptionForeground)",
						}}>
						To use Google Cloud Vertex AI, you need to
						<VSCodeLink
							href="https://cloud.google.com/vertex-ai/generative-ai/docs/partner-models/use-claude#before_you_begin"
							style={{ display: "inline", fontSize: "inherit" }}>
							{
								"1) create a Google Cloud account › enable the Vertex AI API › enable the desired Claude models,"
							}
						</VSCodeLink>{" "}
						<VSCodeLink
							href="https://cloud.google.com/docs/authentication/provide-credentials-adc#google-idp"
							style={{ display: "inline", fontSize: "inherit" }}>
							{"2) install the Google Cloud CLI › configure Application Default Credentials."}
						</VSCodeLink>
					</p>
				</div>
			)}

			{selectedProvider === "gemini" && (
				<div>
					<VSCodeTextField
						value={apiConfiguration?.geminiApiKey || ""}
						style={{ width: "100%" }}
						type="password"
						onInput={handleInputChange("geminiApiKey")}
						placeholder="Enter API Key...">
						<span style={{ fontWeight: 500 }}>Gemini API Key</span>
					</VSCodeTextField>
					<p
						style={{
							fontSize: "12px",
							marginTop: 3,
							color: "var(--vscode-descriptionForeground)",
						}}>
						This key is stored locally and only used to make API requests from this extension.
						{!apiConfiguration?.geminiApiKey && (
							<VSCodeLink
								href="https://ai.google.dev/"
								style={{ display: "inline", fontSize: "inherit" }}>
								You can get a Gemini API key by signing up here.
							</VSCodeLink>
						)}
					</p>
				</div>
			)}

			{selectedProvider === "openai" && (
				<div style={{ display: "flex", flexDirection: "column", rowGap: "5px" }}>
					<VSCodeTextField
						value={apiConfiguration?.openAiBaseUrl || ""}
						style={{ width: "100%" }}
						type="url"
						onInput={handleInputChange("openAiBaseUrl")}
						placeholder={"Enter base URL..."}>
						<span style={{ fontWeight: 500 }}>Base URL</span>
					</VSCodeTextField>
					<VSCodeTextField
						value={apiConfiguration?.openAiApiKey || ""}
						style={{ width: "100%" }}
						type="password"
						onInput={handleInputChange("openAiApiKey")}
						placeholder="Enter API Key...">
						<span style={{ fontWeight: 500 }}>API Key</span>
					</VSCodeTextField>
					<OpenAiModelPicker />
					<div style={{ display: "flex", alignItems: "center" }}>
						<Checkbox
							checked={apiConfiguration?.openAiStreamingEnabled ?? true}
							onChange={(checked: boolean) => {
								handleInputChange("openAiStreamingEnabled")({
									target: { value: checked },
								})
							}}>
							Enable streaming
						</Checkbox>
					</div>
					<Checkbox
						checked={apiConfiguration?.openAiUseAzure ?? false}
						onChange={(checked: boolean) => {
							handleInputChange("openAiUseAzure")({
								target: { value: checked },
							})
						}}>
						Use Azure
					</Checkbox>
					<Checkbox
						checked={azureApiVersionSelected}
						onChange={(checked: boolean) => {
							setAzureApiVersionSelected(checked)
							if (!checked) {
								handleInputChange("azureApiVersion")({
									target: {
										value: "",
									},
								})
							}
						}}>
						Set Azure API version
					</Checkbox>
					{azureApiVersionSelected && (
						<VSCodeTextField
							value={apiConfiguration?.azureApiVersion || ""}
							style={{ width: "100%", marginTop: 3 }}
							onInput={handleInputChange("azureApiVersion")}
							placeholder={`Default: ${azureOpenAiDefaultApiVersion}`}
						/>
					)}

					<div
						style={{
							marginTop: 15,
						}}
					/>
					<Pane
						title="Model Configuration"
						open={false}
						actions={[
							{
								iconName: "refresh",
								onClick: () =>
									handleInputChange("openAiCustomModelInfo")({
										target: { value: openAiModelInfoSaneDefaults },
									}),
							},
						]}>
						<div
							style={{
								padding: 15,
								backgroundColor: "var(--vscode-editor-background)",
							}}>
							<p
								style={{
									fontSize: "12px",
									color: "var(--vscode-descriptionForeground)",
									margin: "0 0 15px 0",
									lineHeight: "1.4",
								}}>
								Configure the capabilities and pricing for your custom OpenAI-compatible model. <br />
								Be careful for the model capabilities, as they can affect how Roo Code can work.
							</p>

							{/* Capabilities Section */}
							<div
								style={{
									marginBottom: 20,
									padding: 12,
									backgroundColor: "var(--vscode-editor-inactiveSelectionBackground)",
									borderRadius: 4,
								}}>
								<span
									style={{
										fontWeight: 500,
										fontSize: "12px",
										display: "block",
										marginBottom: 12,
										color: "var(--vscode-editor-foreground)",
									}}>
									Model Capabilities
								</span>
								<div style={{ display: "flex", flexDirection: "column", gap: 12 }}>
									<div className="token-config-field">
										<VSCodeTextField
											value={
												apiConfiguration?.openAiCustomModelInfo?.maxTokens?.toString() ||
												openAiModelInfoSaneDefaults.maxTokens?.toString() ||
												""
											}
											type="text"
											style={{
												width: "100%",
												borderColor: (() => {
													const value = apiConfiguration?.openAiCustomModelInfo?.maxTokens
													if (!value) return "var(--vscode-input-border)"
													return value > 0
														? "var(--vscode-charts-green)"
														: "var(--vscode-errorForeground)"
												})(),
											}}
											title="Maximum number of tokens the model can generate in a single response"
											onChange={(e: any) => {
												const value = parseInt(e.target.value)
												handleInputChange("openAiCustomModelInfo")({
													target: {
														value: {
															...(apiConfiguration?.openAiCustomModelInfo ||
																openAiModelInfoSaneDefaults),
															maxTokens: isNaN(value) ? undefined : value,
														},
													},
												})
											}}
											placeholder="e.g. 4096">
											<span style={{ fontWeight: 500 }}>Max Output Tokens</span>
										</VSCodeTextField>
										<div
											style={{
												fontSize: "11px",
												color: "var(--vscode-descriptionForeground)",
												marginTop: 4,
												display: "flex",
												alignItems: "center",
												gap: 4,
											}}>
											<i className="codicon codicon-info" style={{ fontSize: "12px" }}></i>
											<span>
												Maximum number of tokens the model can generate in a response. <br />
												(-1 is depend on server)
											</span>
										</div>
									</div>

									<div className="token-config-field">
										<VSCodeTextField
											value={
												apiConfiguration?.openAiCustomModelInfo?.contextWindow?.toString() ||
												openAiModelInfoSaneDefaults.contextWindow?.toString() ||
												""
											}
											type="text"
											style={{
												width: "100%",
												borderColor: (() => {
													const value = apiConfiguration?.openAiCustomModelInfo?.contextWindow
													if (!value) return "var(--vscode-input-border)"
													return value > 0
														? "var(--vscode-charts-green)"
														: "var(--vscode-errorForeground)"
												})(),
											}}
											title="Total number of tokens (input + output) the model can process in a single request"
											onChange={(e: any) => {
												const parsed = parseInt(e.target.value)
												handleInputChange("openAiCustomModelInfo")({
													target: {
														value: {
															...(apiConfiguration?.openAiCustomModelInfo ||
																openAiModelInfoSaneDefaults),
															contextWindow:
																e.target.value === ""
																	? undefined
																	: isNaN(parsed)
																		? openAiModelInfoSaneDefaults.contextWindow
																		: parsed,
														},
													},
												})
											}}
											placeholder="e.g. 128000">
											<span style={{ fontWeight: 500 }}>Context Window Size</span>
										</VSCodeTextField>
										<div
											style={{
												fontSize: "11px",
												color: "var(--vscode-descriptionForeground)",
												marginTop: 4,
												display: "flex",
												alignItems: "center",
												gap: 4,
											}}>
											<i className="codicon codicon-info" style={{ fontSize: "12px" }}></i>
											<span>
												Total tokens (input + output) the model can process. This will help Roo
												Code run correctly.
											</span>
										</div>
									</div>

									<div
										style={{
											backgroundColor: "var(--vscode-editor-background)",
											padding: "12px",
											borderRadius: "4px",
											marginTop: "8px",
											border: "1px solid var(--vscode-input-border)",
											transition: "background-color 0.2s ease",
										}}>
										<span
											style={{
												fontSize: "11px",
												fontWeight: 500,
												color: "var(--vscode-editor-foreground)",
												display: "block",
												marginBottom: "10px",
											}}>
											Model Features
										</span>

										<div style={{ display: "flex", flexDirection: "column", gap: "12px" }}>
											<div className="feature-toggle">
												<div style={{ display: "flex", alignItems: "center", gap: "8px" }}>
													<Checkbox
														checked={
															apiConfiguration?.openAiCustomModelInfo?.supportsImages ??
															openAiModelInfoSaneDefaults.supportsImages
														}
														onChange={(checked: boolean) => {
															handleInputChange("openAiCustomModelInfo")({
																target: {
																	value: {
																		...(apiConfiguration?.openAiCustomModelInfo ||
																			openAiModelInfoSaneDefaults),
																		supportsImages: checked,
																	},
																},
															})
														}}>
														<span style={{ fontWeight: 500 }}>Image Support</span>
													</Checkbox>
													<i
														className="codicon codicon-info"
														title="Enable if the model can process and understand images in the input. Required for image-based assistance and visual code understanding."
														style={{
															fontSize: "12px",
															color: "var(--vscode-descriptionForeground)",
															cursor: "help",
														}}
													/>
												</div>
												<p
													style={{
														fontSize: "11px",
														color: "var(--vscode-descriptionForeground)",
														marginLeft: "24px",
														marginTop: "4px",
														lineHeight: "1.4",
													}}>
													Allows the model to analyze and understand images, essential for
													visual code assistance
												</p>
											</div>

											<div
												className="feature-toggle"
												style={{
													borderTop: "1px solid var(--vscode-input-border)",
													paddingTop: "12px",
												}}>
												<div style={{ display: "flex", alignItems: "center", gap: "8px" }}>
													<Checkbox
														checked={
															apiConfiguration?.openAiCustomModelInfo
																?.supportsComputerUse ?? false
														}
														onChange={(checked: boolean) => {
															handleInputChange("openAiCustomModelInfo")({
																target: {
																	value: {
																		...(apiConfiguration?.openAiCustomModelInfo ||
																			openAiModelInfoSaneDefaults),
																		supportsComputerUse: checked,
																	},
																},
															})
														}}>
														<span style={{ fontWeight: 500 }}>Computer Use</span>
													</Checkbox>
													<i
														className="codicon codicon-info"
														title="Enable if the model can interact with your computer through commands and file operations. Required for automated tasks and file modifications."
														style={{
															fontSize: "12px",
															color: "var(--vscode-descriptionForeground)",
															cursor: "help",
														}}
													/>
												</div>
												<p
													style={{
														fontSize: "11px",
														color: "var(--vscode-descriptionForeground)",
														marginLeft: "24px",
														marginTop: "4px",
														lineHeight: "1.4",
													}}>
													This model feature is for computer use like sonnet 3.5 support
												</p>
											</div>
										</div>
									</div>
								</div>
							</div>

							{/* Pricing Section */}
							<div
								style={{
									backgroundColor: "var(--vscode-editor-inactiveSelectionBackground)",
									padding: "12px",
									borderRadius: "4px",
									marginTop: "15px",
								}}>
								<div style={{ marginBottom: "12px" }}>
									<span
										style={{
											fontWeight: 500,
											fontSize: "12px",
											color: "var(--vscode-editor-foreground)",
											display: "block",
											marginBottom: "4px",
										}}>
										Model Pricing
									</span>
									<span
										style={{
											fontSize: "11px",
											color: "var(--vscode-descriptionForeground)",
											display: "block",
										}}>
										Configure token-based pricing in USD per million tokens
									</span>
								</div>

								<div
									style={{
										display: "grid",
										gridTemplateColumns: "1fr 1fr",
										gap: "12px",
										backgroundColor: "var(--vscode-editor-background)",
										padding: "12px",
										borderRadius: "4px",
									}}>
									<div className="price-input">
										<VSCodeTextField
											value={
												apiConfiguration?.openAiCustomModelInfo?.inputPrice?.toString() ??
												openAiModelInfoSaneDefaults.inputPrice?.toString() ??
												""
											}
											type="text"
											style={{
												width: "100%",
												borderColor: (() => {
													const value = apiConfiguration?.openAiCustomModelInfo?.inputPrice
													if (!value && value !== 0) return "var(--vscode-input-border)"
													return value >= 0
														? "var(--vscode-charts-green)"
														: "var(--vscode-errorForeground)"
												})(),
											}}
											onChange={(e: any) => {
												const parsed = parseFloat(e.target.value)
												handleInputChange("openAiCustomModelInfo")({
													target: {
														value: {
															...(apiConfiguration?.openAiCustomModelInfo ??
																openAiModelInfoSaneDefaults),
															inputPrice:
																e.target.value === ""
																	? undefined
																	: isNaN(parsed)
																		? openAiModelInfoSaneDefaults.inputPrice
																		: parsed,
														},
													},
												})
											}}
											placeholder="e.g. 0.0001">
											<div style={{ display: "flex", alignItems: "center", gap: "4px" }}>
												<span style={{ fontWeight: 500 }}>Input Price</span>
												<i
													className="codicon codicon-info"
													title="Cost per million tokens in the input/prompt. This affects the cost of sending context and instructions to the model."
													style={{
														fontSize: "12px",
														color: "var(--vscode-descriptionForeground)",
														cursor: "help",
													}}
												/>
											</div>
										</VSCodeTextField>
									</div>

									<div className="price-input">
										<VSCodeTextField
											value={
												apiConfiguration?.openAiCustomModelInfo?.outputPrice?.toString() ||
												openAiModelInfoSaneDefaults.outputPrice?.toString() ||
												""
											}
											type="text"
											style={{
												width: "100%",
												borderColor: (() => {
													const value = apiConfiguration?.openAiCustomModelInfo?.outputPrice
													if (!value && value !== 0) return "var(--vscode-input-border)"
													return value >= 0
														? "var(--vscode-charts-green)"
														: "var(--vscode-errorForeground)"
												})(),
											}}
											onChange={(e: any) => {
												const parsed = parseFloat(e.target.value)
												handleInputChange("openAiCustomModelInfo")({
													target: {
														value: {
															...(apiConfiguration?.openAiCustomModelInfo ||
																openAiModelInfoSaneDefaults),
															outputPrice:
																e.target.value === ""
																	? undefined
																	: isNaN(parsed)
																		? openAiModelInfoSaneDefaults.outputPrice
																		: parsed,
														},
													},
												})
											}}
											placeholder="e.g. 0.0002">
											<div style={{ display: "flex", alignItems: "center", gap: "4px" }}>
												<span style={{ fontWeight: 500 }}>Output Price</span>
												<i
													className="codicon codicon-info"
													title="Cost per million tokens in the model's response. This affects the cost of generated content and completions."
													style={{
														fontSize: "12px",
														color: "var(--vscode-descriptionForeground)",
														cursor: "help",
													}}
												/>
											</div>
										</VSCodeTextField>
									</div>
								</div>
							</div>
						</div>
					</Pane>
					<div
						style={{
							marginTop: 15,
						}}
					/>

					{/* end Model Info Configuration */}

					<p
						style={{
							fontSize: "12px",
							marginTop: 3,
							color: "var(--vscode-descriptionForeground)",
						}}>
						<span style={{ color: "var(--vscode-errorForeground)" }}>
							(<span style={{ fontWeight: 500 }}>Note:</span> Roo Code uses complex prompts and works best
							with Claude models. Less capable models may not work as expected.)
						</span>
					</p>
				</div>
			)}

			{selectedProvider === "lmstudio" && (
				<div>
					<VSCodeTextField
						value={apiConfiguration?.lmStudioBaseUrl || ""}
						style={{ width: "100%" }}
						type="url"
						onInput={handleInputChange("lmStudioBaseUrl")}
						placeholder={"Default: http://localhost:1234"}>
						<span style={{ fontWeight: 500 }}>Base URL (optional)</span>
					</VSCodeTextField>
					<VSCodeTextField
						value={apiConfiguration?.lmStudioModelId || ""}
						style={{ width: "100%" }}
						onInput={handleInputChange("lmStudioModelId")}
						placeholder={"e.g. meta-llama-3.1-8b-instruct"}>
						<span style={{ fontWeight: 500 }}>Model ID</span>
					</VSCodeTextField>
					{lmStudioModels.length > 0 && (
						<VSCodeRadioGroup
							value={
								lmStudioModels.includes(apiConfiguration?.lmStudioModelId || "")
									? apiConfiguration?.lmStudioModelId
									: ""
							}
							onChange={(e) => {
								const value = (e.target as HTMLInputElement)?.value
								// need to check value first since radio group returns empty string sometimes
								if (value) {
									handleInputChange("lmStudioModelId")({
										target: { value },
									})
								}
							}}>
							{lmStudioModels.map((model) => (
								<VSCodeRadio
									key={model}
									value={model}
									checked={apiConfiguration?.lmStudioModelId === model}>
									{model}
								</VSCodeRadio>
							))}
						</VSCodeRadioGroup>
					)}
					<p
						style={{
							fontSize: "12px",
							marginTop: "5px",
							color: "var(--vscode-descriptionForeground)",
						}}>
						LM Studio allows you to run models locally on your computer. For instructions on how to get
						started, see their
						<VSCodeLink href="https://lmstudio.ai/docs" style={{ display: "inline", fontSize: "inherit" }}>
							quickstart guide.
						</VSCodeLink>
						You will also need to start LM Studio's{" "}
						<VSCodeLink
							href="https://lmstudio.ai/docs/basics/server"
							style={{ display: "inline", fontSize: "inherit" }}>
							local server
						</VSCodeLink>{" "}
						feature to use it with this extension.{" "}
						<span style={{ color: "var(--vscode-errorForeground)" }}>
							(<span style={{ fontWeight: 500 }}>Note:</span> Roo Code uses complex prompts and works best
							with Claude models. Less capable models may not work as expected.)
						</span>
					</p>
				</div>
			)}

			{selectedProvider === "deepseek" && (
				<div>
					<VSCodeTextField
						value={apiConfiguration?.deepSeekApiKey || ""}
						style={{ width: "100%" }}
						type="password"
						onInput={handleInputChange("deepSeekApiKey")}
						placeholder="Enter API Key...">
						<span style={{ fontWeight: 500 }}>DeepSeek API Key</span>
					</VSCodeTextField>
					<p
						style={{
							fontSize: "12px",
							marginTop: "5px",
							color: "var(--vscode-descriptionForeground)",
						}}>
						This key is stored locally and only used to make API requests from this extension.
						{!apiConfiguration?.deepSeekApiKey && (
							<VSCodeLink
								href="https://platform.deepseek.com/"
								style={{ display: "inline", fontSize: "inherit" }}>
								You can get a DeepSeek API key by signing up here.
							</VSCodeLink>
						)}
					</p>
				</div>
			)}

			{selectedProvider === "vscode-lm" && (
				<div>
					<div className="dropdown-container">
						<label htmlFor="vscode-lm-model">
							<span style={{ fontWeight: 500 }}>Language Model</span>
						</label>
						{vsCodeLmModels.length > 0 ? (
							<Dropdown
								id="vscode-lm-model"
								value={
									apiConfiguration?.vsCodeLmModelSelector
										? `${apiConfiguration.vsCodeLmModelSelector.vendor ?? ""}/${apiConfiguration.vsCodeLmModelSelector.family ?? ""}`
										: ""
								}
								onChange={(value: unknown) => {
									const valueStr = (value as DropdownOption)?.value
									if (!valueStr) {
										return
									}
									const [vendor, family] = valueStr.split("/")
									handleInputChange("vsCodeLmModelSelector")({
										target: {
											value: { vendor, family },
										},
									})
								}}
								style={{ width: "100%" }}
								options={[
									{ value: "", label: "Select a model..." },
									...vsCodeLmModels.map((model) => ({
										value: `${model.vendor}/${model.family}`,
										label: `${model.vendor} - ${model.family}`,
									})),
								]}
							/>
						) : (
							<p
								style={{
									fontSize: "12px",
									marginTop: "5px",
									color: "var(--vscode-descriptionForeground)",
								}}>
								The VS Code Language Model API allows you to run models provided by other VS Code
								extensions (including but not limited to GitHub Copilot). The easiest way to get started
								is to install the Copilot and Copilot Chat extensions from the VS Code Marketplace.
							</p>
						)}

						<p
							style={{
								fontSize: "12px",
								marginTop: "5px",
								color: "var(--vscode-errorForeground)",
								fontWeight: 500,
							}}>
							Note: This is a very experimental integration and may not work as expected. Please report
							any issues to the Roo-Code GitHub repository.
						</p>
					</div>
				</div>
			)}

			{selectedProvider === "ollama" && (
				<div>
					<VSCodeTextField
						value={apiConfiguration?.ollamaBaseUrl || ""}
						style={{ width: "100%" }}
						type="url"
						onInput={handleInputChange("ollamaBaseUrl")}
						placeholder={"Default: http://localhost:11434"}>
						<span style={{ fontWeight: 500 }}>Base URL (optional)</span>
					</VSCodeTextField>
					<VSCodeTextField
						value={apiConfiguration?.ollamaModelId || ""}
						style={{ width: "100%" }}
						onInput={handleInputChange("ollamaModelId")}
						placeholder={"e.g. llama3.1"}>
						<span style={{ fontWeight: 500 }}>Model ID</span>
					</VSCodeTextField>
					{ollamaModels.length > 0 && (
						<VSCodeRadioGroup
							value={
								ollamaModels.includes(apiConfiguration?.ollamaModelId || "")
									? apiConfiguration?.ollamaModelId
									: ""
							}
							onChange={(e) => {
								const value = (e.target as HTMLInputElement)?.value
								// need to check value first since radio group returns empty string sometimes
								if (value) {
									handleInputChange("ollamaModelId")({
										target: { value },
									})
								}
							}}>
							{ollamaModels.map((model) => (
								<VSCodeRadio
									key={model}
									value={model}
									checked={apiConfiguration?.ollamaModelId === model}>
									{model}
								</VSCodeRadio>
							))}
						</VSCodeRadioGroup>
					)}
					<p
						style={{
							fontSize: "12px",
							marginTop: "5px",
							color: "var(--vscode-descriptionForeground)",
						}}>
						Ollama allows you to run models locally on your computer. For instructions on how to get
						started, see their
						<VSCodeLink
							href="https://github.com/ollama/ollama/blob/main/README.md"
							style={{ display: "inline", fontSize: "inherit" }}>
							quickstart guide.
						</VSCodeLink>
						<span style={{ color: "var(--vscode-errorForeground)" }}>
							(<span style={{ fontWeight: 500 }}>Note:</span> Roo Code uses complex prompts and works best
							with Claude models. Less capable models may not work as expected.)
						</span>
					</p>
				</div>
			)}

			{selectedProvider === "unbound" && (
				<div>
					<VSCodeTextField
						value={apiConfiguration?.unboundApiKey || ""}
						style={{ width: "100%" }}
						type="password"
						onChange={handleInputChange("unboundApiKey")}
						placeholder="Enter API Key...">
						<span style={{ fontWeight: 500 }}>Unbound API Key</span>
					</VSCodeTextField>
					{!apiConfiguration?.unboundApiKey && (
						<VSCodeButtonLink
							href="https://gateway.getunbound.ai"
							style={{ margin: "5px 0 0 0" }}
							appearance="secondary">
							Get Unbound API Key
						</VSCodeButtonLink>
					)}
					<p
						style={{
							fontSize: "12px",
							marginTop: 3,
							color: "var(--vscode-descriptionForeground)",
						}}>
						This key is stored locally and only used to make API requests from this extension.
					</p>
					<UnboundModelPicker />
				</div>
			)}

			{apiErrorMessage && (
				<p
					style={{
						margin: "-10px 0 4px 0",
						fontSize: 12,
						color: "var(--vscode-errorForeground)",
					}}>
					{apiErrorMessage}
				</p>
			)}

			{selectedProvider === "glama" && <GlamaModelPicker />}

			{selectedProvider === "openrouter" && <OpenRouterModelPicker />}

			{selectedProvider !== "glama" &&
				selectedProvider !== "openrouter" &&
				selectedProvider !== "openai" &&
				selectedProvider !== "ollama" &&
				selectedProvider !== "lmstudio" &&
				selectedProvider !== "unbound" && (
					<>
						<div className="dropdown-container">
							<label htmlFor="model-id">
								<span style={{ fontWeight: 500 }}>Model</span>
							</label>
							{selectedProvider === "anthropic" && createDropdown(anthropicModels)}
							{selectedProvider === "bedrock" && createDropdown(bedrockModels)}
							{selectedProvider === "vertex" && createDropdown(vertexModels)}
							{selectedProvider === "gemini" && createDropdown(geminiModels)}
							{selectedProvider === "openai-native" && createDropdown(openAiNativeModels)}
							{selectedProvider === "deepseek" && createDropdown(deepSeekModels)}
							{selectedProvider === "mistral" && createDropdown(mistralModels)}
						</div>

						<ModelInfoView
							selectedModelId={selectedModelId}
							modelInfo={selectedModelInfo}
							isDescriptionExpanded={isDescriptionExpanded}
							setIsDescriptionExpanded={setIsDescriptionExpanded}
						/>
					</>
				)}

			{modelIdErrorMessage && (
				<p
					style={{
						margin: "-10px 0 4px 0",
						fontSize: 12,
						color: "var(--vscode-errorForeground)",
					}}>
					{modelIdErrorMessage}
				</p>
			)}
		</div>
	)
}

export function getGlamaAuthUrl(uriScheme?: string) {
	const callbackUrl = `${uriScheme || "vscode"}://rooveterinaryinc.roo-cline/glama`

	return `https://glama.ai/oauth/authorize?callback_url=${encodeURIComponent(callbackUrl)}`
}

export function getOpenRouterAuthUrl(uriScheme?: string) {
	return `https://openrouter.ai/auth?callback_url=${uriScheme || "vscode"}://rooveterinaryinc.roo-cline/openrouter`
}

export function normalizeApiConfiguration(apiConfiguration?: ApiConfiguration) {
	const provider = apiConfiguration?.apiProvider || "anthropic"
	const modelId = apiConfiguration?.apiModelId

	const getProviderData = (models: Record<string, ModelInfo>, defaultId: string) => {
		let selectedModelId: string
		let selectedModelInfo: ModelInfo
		if (modelId && modelId in models) {
			selectedModelId = modelId
			selectedModelInfo = models[modelId]
		} else {
			selectedModelId = defaultId
			selectedModelInfo = models[defaultId]
		}
		return { selectedProvider: provider, selectedModelId, selectedModelInfo }
	}
	switch (provider) {
		case "anthropic":
			return getProviderData(anthropicModels, anthropicDefaultModelId)
		case "bedrock":
			return getProviderData(bedrockModels, bedrockDefaultModelId)
		case "vertex":
			return getProviderData(vertexModels, vertexDefaultModelId)
		case "gemini":
			return getProviderData(geminiModels, geminiDefaultModelId)
		case "deepseek":
			return getProviderData(deepSeekModels, deepSeekDefaultModelId)
		case "openai-native":
			return getProviderData(openAiNativeModels, openAiNativeDefaultModelId)
		case "glama":
			return {
				selectedProvider: provider,
				selectedModelId: apiConfiguration?.glamaModelId || glamaDefaultModelId,
				selectedModelInfo: apiConfiguration?.glamaModelInfo || glamaDefaultModelInfo,
			}
		case "mistral":
			return getProviderData(mistralModels, mistralDefaultModelId)
		case "openrouter":
			return {
				selectedProvider: provider,
				selectedModelId: apiConfiguration?.openRouterModelId || openRouterDefaultModelId,
				selectedModelInfo: apiConfiguration?.openRouterModelInfo || openRouterDefaultModelInfo,
			}
		case "openai":
			return {
				selectedProvider: provider,
				selectedModelId: apiConfiguration?.openAiModelId || "",
				selectedModelInfo: apiConfiguration?.openAiCustomModelInfo || openAiModelInfoSaneDefaults,
			}
		case "ollama":
			return {
				selectedProvider: provider,
				selectedModelId: apiConfiguration?.ollamaModelId || "",
				selectedModelInfo: openAiModelInfoSaneDefaults,
			}
		case "lmstudio":
			return {
				selectedProvider: provider,
				selectedModelId: apiConfiguration?.lmStudioModelId || "",
				selectedModelInfo: openAiModelInfoSaneDefaults,
			}
		case "vscode-lm":
			return {
				selectedProvider: provider,
				selectedModelId: apiConfiguration?.vsCodeLmModelSelector
					? `${apiConfiguration.vsCodeLmModelSelector.vendor}/${apiConfiguration.vsCodeLmModelSelector.family}`
					: "",
				selectedModelInfo: {
					...openAiModelInfoSaneDefaults,
					supportsImages: false, // VSCode LM API currently doesn't support images
				},
			}
		case "unbound":
			return {
				selectedProvider: provider,
				selectedModelId: apiConfiguration?.unboundModelId || unboundDefaultModelId,
				selectedModelInfo: apiConfiguration?.unboundModelInfo || unboundDefaultModelInfo,
			}
		default:
			return getProviderData(anthropicModels, anthropicDefaultModelId)
	}
}

export default memo(ApiOptions)<|MERGE_RESOLUTION|>--- conflicted
+++ resolved
@@ -36,14 +36,11 @@
 import VSCodeButtonLink from "../common/VSCodeButtonLink"
 import { OpenRouterModelPicker } from "./OpenRouterModelPicker"
 import OpenAiModelPicker from "./OpenAiModelPicker"
-<<<<<<< HEAD
-import GlamaModelPicker from "./GlamaModelPicker"
-import UnboundModelPicker from "./UnboundModelPicker"
-=======
 import { GlamaModelPicker } from "./GlamaModelPicker"
+import { UnboundModelPicker } from "./UnboundModelPicker"
 import { ModelInfoView } from "./ModelInfoView"
 import { DROPDOWN_Z_INDEX } from "./styles"
->>>>>>> c4d8c699
+
 
 interface ApiOptionsProps {
 	apiErrorMessage?: string
