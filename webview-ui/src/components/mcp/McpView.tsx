import React, { useState } from "react"
import { Trans } from "react-i18next"
import {
	VSCodeButton,
	VSCodeCheckbox,
	VSCodeLink,
	VSCodePanels,
	VSCodePanelTab,
	VSCodePanelView,
} from "@vscode/webview-ui-toolkit/react"

import { McpServer } from "@roo/shared/mcp"

import { vscode } from "@src/utils/vscode"
import { useExtensionState } from "@src/context/ExtensionStateContext"
import { useAppTranslation } from "@src/i18n/TranslationContext"
import {
	Button,
	Dialog,
	DialogContent,
	DialogHeader,
	DialogTitle,
	DialogDescription,
	DialogFooter,
} from "@src/components/ui"

import { Tab, TabContent, TabHeader } from "../common/Tab"

import McpToolRow from "./McpToolRow"
import McpResourceRow from "./McpResourceRow"
import McpEnabledToggle from "./McpEnabledToggle"
import { McpErrorRow } from "./McpErrorRow"

type McpViewProps = {
	onDone: () => void
}

const McpView = ({ onDone }: McpViewProps) => {
	const {
		mcpServers: servers,
		alwaysAllowMcp,
		mcpEnabled,
		enableMcpServerCreation,
		setEnableMcpServerCreation,
	} = useExtensionState()

	const { t } = useAppTranslation()

	return (
		<Tab>
			<TabHeader className="flex justify-between items-center">
				<h3 className="text-vscode-foreground m-0">{t("mcp:title")}</h3>
				<Button onClick={onDone}>{t("mcp:done")}</Button>
			</TabHeader>

			<TabContent>
				<div
					style={{
						color: "var(--vscode-foreground)",
						fontSize: "13px",
						marginBottom: "10px",
						marginTop: "5px",
						borderRadius: "16px",
					}}>
					<Trans i18nKey="mcp:description">
						<VSCodeLink href="https://github.com/modelcontextprotocol" style={{ display: "inline" }}>
							Model Context Protocol
						</VSCodeLink>
						<VSCodeLink
							href="https://github.com/modelcontextprotocol/servers"
							style={{ display: "inline" }}>
							community-made servers
						</VSCodeLink>
					</Trans>
				</div>

				<McpEnabledToggle />

				{mcpEnabled && (
					<>
						<div style={{ marginBottom: 15 }}>
							<VSCodeCheckbox
								checked={enableMcpServerCreation}
								onChange={(e: any) => {
									setEnableMcpServerCreation(e.target.checked)
									vscode.postMessage({ type: "enableMcpServerCreation", bool: e.target.checked })
								}}>
								<span style={{ fontWeight: "500" }}>{t("mcp:enableServerCreation.title")}</span>
							</VSCodeCheckbox>
							<p
								style={{
									fontSize: "12px",
									marginTop: "5px",
									color: "var(--vscode-descriptionForeground)",
									borderRadius: "16px",
								}}>
								{t("mcp:enableServerCreation.description")}
							</p>
						</div>

						{/* Server List */}
						{servers.length > 0 && (
							<div style={{ display: "flex", flexDirection: "column", gap: "10px" }}>
								{servers.map((server) => (
									<ServerRow
										key={`${server.name}-${server.source || "global"}`}
										server={server}
										alwaysAllowMcp={alwaysAllowMcp}
									/>
								))}
							</div>
						)}

						{/* Edit Settings Buttons */}
						<div style={{ marginTop: "10px", width: "100%", display: "flex", gap: "10px" }}>
							<Button
								variant="secondary"
								style={{ flex: 1 }}
								onClick={() => {
									vscode.postMessage({ type: "openMcpSettings" })
								}}>
								<span className="codicon codicon-edit" style={{ marginRight: "6px" }}></span>
								{t("mcp:editGlobalMCP")}
							</Button>
							<Button
								variant="secondary"
								style={{ flex: 1 }}
								onClick={() => {
									vscode.postMessage({ type: "openProjectMcpSettings" })
								}}>
								<span className="codicon codicon-edit" style={{ marginRight: "6px" }}></span>
								{t("mcp:editProjectMCP")}
							</Button>
						</div>
					</>
				)}
			</TabContent>
		</Tab>
	)
}

const ServerRow = ({ server, alwaysAllowMcp }: { server: McpServer; alwaysAllowMcp?: boolean }) => {
	const { t } = useAppTranslation()
	const [isExpanded, setIsExpanded] = useState(false)
	const [showDeleteConfirm, setShowDeleteConfirm] = useState(false)
	const [timeoutValue, setTimeoutValue] = useState(() => {
		const configTimeout = JSON.parse(server.config)?.timeout
		return configTimeout ?? 60 // Default 1 minute (60 seconds)
	})

	const timeoutOptions = [
		{ value: 15, label: t("mcp:networkTimeout.options.15seconds") },
		{ value: 30, label: t("mcp:networkTimeout.options.30seconds") },
		{ value: 60, label: t("mcp:networkTimeout.options.1minute") },
		{ value: 300, label: t("mcp:networkTimeout.options.5minutes") },
		{ value: 600, label: t("mcp:networkTimeout.options.10minutes") },
		{ value: 900, label: t("mcp:networkTimeout.options.15minutes") },
		{ value: 1800, label: t("mcp:networkTimeout.options.30minutes") },
		{ value: 3600, label: t("mcp:networkTimeout.options.60minutes") },
	]

	const getStatusColor = () => {
		switch (server.status) {
			case "connected":
				return "var(--vscode-testing-iconPassed)"
			case "connecting":
				return "var(--vscode-charts-yellow)"
			case "disconnected":
				return "var(--vscode-testing-iconFailed)"
		}
	}

	const handleRowClick = () => {
		if (server.status === "connected") {
			setIsExpanded(!isExpanded)
		}
	}

	const handleRestart = () => {
		vscode.postMessage({
			type: "restartMcpServer",
			text: server.name,
			source: server.source || "global",
		})
	}

	const handleTimeoutChange = (event: React.ChangeEvent<HTMLSelectElement>) => {
		const seconds = parseInt(event.target.value)
		setTimeoutValue(seconds)
		vscode.postMessage({
			type: "updateMcpTimeout",
			serverName: server.name,
			source: server.source || "global",
			timeout: seconds,
		})
	}

	const handleDelete = () => {
		vscode.postMessage({
			type: "deleteMcpServer",
			serverName: server.name,
			source: server.source || "global",
		})
		setShowDeleteConfirm(false)
	}

	return (
		<div style={{ marginBottom: "10px" }}>
			<div
				style={{
					display: "flex",
					alignItems: "center",
					padding: "8px",
					background: "var(--vscode-textCodeBlock-background)",
					cursor: server.status === "connected" ? "pointer" : "default",
					borderRadius: isExpanded || server.status === "connected" ? "4px" : "4px 4px 0 0",
					opacity: server.disabled ? 0.6 : 1,
				}}
				onClick={handleRowClick}>
				{server.status === "connected" && (
					<span
						className={`codicon codicon-chevron-${isExpanded ? "down" : "right"}`}
						style={{ marginRight: "8px" }}
					/>
				)}
				<span style={{ flex: 1 }}>
					{server.name}
					{server.source && (
						<span
							style={{
								marginLeft: "8px",
								padding: "1px 6px",
								fontSize: "11px",
								borderRadius: "8px",
								background: "var(--vscode-badge-background)",
								color: "var(--vscode-badge-foreground)",
							}}>
							{server.source}
						</span>
					)}
				</span>
				<div
					style={{ display: "flex", alignItems: "center", marginRight: "8px" }}
					onClick={(e) => e.stopPropagation()}>
					<Button
						variant="ghost"
						size="icon"
						onClick={() => setShowDeleteConfirm(true)}
						style={{ marginRight: "8px" }}>
						<span className="codicon codicon-trash" style={{ fontSize: "14px" }}></span>
					</Button>
					<Button
						variant="ghost"
						size="icon"
						onClick={handleRestart}
						disabled={server.status === "connecting"}
						style={{ marginRight: "8px" }}>
						<span className="codicon codicon-refresh" style={{ fontSize: "14px" }}></span>
					</Button>
					<div
						role="switch"
						aria-checked={!server.disabled}
						tabIndex={0}
						style={{
							width: "20px",
							height: "10px",
							backgroundColor: server.disabled
								? "var(--vscode-titleBar-inactiveForeground)"
								: "var(--vscode-button-background)",
							borderRadius: "16px",
							position: "relative",
							cursor: "pointer",
							transition: "background-color 0.2s",
							opacity: server.disabled ? 0.4 : 0.8,
						}}
						onClick={() => {
							vscode.postMessage({
								type: "toggleMcpServer",
								serverName: server.name,
								source: server.source || "global",
								disabled: !server.disabled,
							})
						}}
						onKeyDown={(e) => {
							if (e.key === "Enter" || e.key === " ") {
								e.preventDefault()
								vscode.postMessage({
									type: "toggleMcpServer",
									serverName: server.name,
									source: server.source || "global",
									disabled: !server.disabled,
								})
							}
						}}>
						<div
							style={{
								width: "6px",
								height: "6px",
								backgroundColor: "var(--vscode-titleBar-activeForeground)",
								borderRadius: "50%",
								position: "absolute",
								top: "2px",
								left: server.disabled ? "2px" : "12px",
								transition: "left 0.2s",
							}}
						/>
					</div>
				</div>
				<div
					style={{
						width: "8px",
						height: "8px",
						borderRadius: "50%",
						background: getStatusColor(),
						marginLeft: "8px",
					}}
				/>
			</div>

<<<<<<< HEAD
			{server.error ? (
				<div
					style={{
						fontSize: "13px",
						background: "var(--vscode-error-background)",
						borderRadius: "0 0 16px 16px",
						width: "100%",
					}}>
					<div
						style={{
							color: "var(--vscode-testing-iconFailed)",
							marginBottom: "8px",
							padding: "0 10px",
							overflowWrap: "break-word",
							wordBreak: "break-word",
						}}>
						{server.error}
					</div>
					<Button
						variant="secondary"
						onClick={handleRestart}
						disabled={server.status === "connecting"}
						style={{ width: "calc(100% - 20px)", margin: "0 10px 10px 10px" }}>
						{server.status === "connecting"
							? t("mcp:serverStatus.retrying")
							: t("mcp:serverStatus.retryConnection")}
					</Button>
				</div>
			) : (
=======
			{server.status === "connected" ? (
>>>>>>> 499addcf
				isExpanded && (
					<div
						style={{
							background: "var(--vscode-textCodeBlock-background)",
							padding: "0 10px 10px 10px",
							fontSize: "13px",
							borderRadius: "0 0 16px 16px",
						}}>
						<VSCodePanels style={{ marginBottom: "10px" }}>
							<VSCodePanelTab id="tools">
								{t("mcp:tabs.tools")} ({server.tools?.length || 0})
							</VSCodePanelTab>
							<VSCodePanelTab id="resources">
								{t("mcp:tabs.resources")} (
								{[...(server.resourceTemplates || []), ...(server.resources || [])].length || 0})
							</VSCodePanelTab>
							<VSCodePanelTab id="errors">
								{t("mcp:tabs.errors")} ({server.errorHistory?.length || 0})
							</VSCodePanelTab>

							<VSCodePanelView id="tools-view">
								{server.tools && server.tools.length > 0 ? (
									<div
										style={{ display: "flex", flexDirection: "column", gap: "8px", width: "100%" }}>
										{server.tools.map((tool) => (
											<McpToolRow
												key={`${tool.name}-${server.name}-${server.source || "global"}`}
												tool={tool}
												serverName={server.name}
												serverSource={server.source || "global"}
												alwaysAllowMcp={alwaysAllowMcp}
											/>
										))}
									</div>
								) : (
									<div style={{ padding: "10px 0", color: "var(--vscode-descriptionForeground)" }}>
										{t("mcp:emptyState.noTools")}
									</div>
								)}
							</VSCodePanelView>

							<VSCodePanelView id="resources-view">
								{(server.resources && server.resources.length > 0) ||
								(server.resourceTemplates && server.resourceTemplates.length > 0) ? (
									<div
										style={{ display: "flex", flexDirection: "column", gap: "8px", width: "100%" }}>
										{[...(server.resourceTemplates || []), ...(server.resources || [])].map(
											(item) => (
												<McpResourceRow
													key={"uriTemplate" in item ? item.uriTemplate : item.uri}
													item={item}
												/>
											),
										)}
									</div>
								) : (
									<div style={{ padding: "10px 0", color: "var(--vscode-descriptionForeground)" }}>
										{t("mcp:emptyState.noResources")}
									</div>
								)}
							</VSCodePanelView>

							<VSCodePanelView id="errors-view">
								{server.errorHistory && server.errorHistory.length > 0 ? (
									<div
										style={{ display: "flex", flexDirection: "column", gap: "8px", width: "100%" }}>
										{[...server.errorHistory]
											.sort((a, b) => b.timestamp - a.timestamp)
											.map((error, index) => (
												<McpErrorRow key={`${error.timestamp}-${index}`} error={error} />
											))}
									</div>
								) : (
									<div style={{ padding: "10px 0", color: "var(--vscode-descriptionForeground)" }}>
										{t("mcp:emptyState.noErrors")}
									</div>
								)}
							</VSCodePanelView>
						</VSCodePanels>

						{/* Network Timeout */}
						<div style={{ padding: "10px 7px" }}>
							<div
								style={{
									display: "flex",
									alignItems: "center",
									gap: "10px",
									marginBottom: "8px",
								}}>
								<span>{t("mcp:networkTimeout.label")}</span>
								<select
									value={timeoutValue}
									onChange={handleTimeoutChange}
									style={{
										flex: 1,
										padding: "4px",
										background: "var(--vscode-dropdown-background)",
										color: "var(--vscode-dropdown-foreground)",
										border: "1px solid var(--vscode-dropdown-border)",
										borderRadius: "2px",
										outline: "none",
										cursor: "pointer",
									}}>
									{timeoutOptions.map((option) => (
										<option key={option.value} value={option.value}>
											{option.label}
										</option>
									))}
								</select>
							</div>
							<span
								style={{
									fontSize: "12px",
									color: "var(--vscode-descriptionForeground)",
									display: "block",
								}}>
								{t("mcp:networkTimeout.description")}
							</span>
						</div>
					</div>
				)
			) : (
				<div
					style={{
						fontSize: "13px",
						background: "var(--vscode-textCodeBlock-background)",
						borderRadius: "0 0 4px 4px",
						width: "100%",
					}}>
					<div
						style={{
							color: "var(--vscode-testing-iconFailed)",
							marginBottom: "8px",
							padding: "0 10px",
							overflowWrap: "break-word",
							wordBreak: "break-word",
						}}>
						{server.error &&
							server.error.split("\n").map((item, index) => (
								<React.Fragment key={index}>
									{index > 0 && <br />}
									{item}
								</React.Fragment>
							))}
					</div>
					<VSCodeButton
						appearance="secondary"
						onClick={handleRestart}
						disabled={server.status === "connecting"}
						style={{ width: "calc(100% - 20px)", margin: "0 10px 10px 10px" }}>
						{server.status === "connecting" ? "Retrying..." : "Retry Connection"}
					</VSCodeButton>
				</div>
			)}

			{/* Delete Confirmation Dialog */}
			<Dialog open={showDeleteConfirm} onOpenChange={setShowDeleteConfirm}>
				<DialogContent>
					<DialogHeader>
						<DialogTitle>{t("mcp:deleteDialog.title")}</DialogTitle>
						<DialogDescription>
							{t("mcp:deleteDialog.description", { serverName: server.name })}
						</DialogDescription>
					</DialogHeader>
					<DialogFooter>
						<Button variant="secondary" onClick={() => setShowDeleteConfirm(false)}>
							{t("mcp:deleteDialog.cancel")}
						</Button>
						<Button variant="default" onClick={handleDelete}>
							{t("mcp:deleteDialog.delete")}
						</Button>
					</DialogFooter>
				</DialogContent>
			</Dialog>
		</div>
	)
}

export default McpView<|MERGE_RESOLUTION|>--- conflicted
+++ resolved
@@ -317,39 +317,7 @@
 				/>
 			</div>
 
-<<<<<<< HEAD
-			{server.error ? (
-				<div
-					style={{
-						fontSize: "13px",
-						background: "var(--vscode-error-background)",
-						borderRadius: "0 0 16px 16px",
-						width: "100%",
-					}}>
-					<div
-						style={{
-							color: "var(--vscode-testing-iconFailed)",
-							marginBottom: "8px",
-							padding: "0 10px",
-							overflowWrap: "break-word",
-							wordBreak: "break-word",
-						}}>
-						{server.error}
-					</div>
-					<Button
-						variant="secondary"
-						onClick={handleRestart}
-						disabled={server.status === "connecting"}
-						style={{ width: "calc(100% - 20px)", margin: "0 10px 10px 10px" }}>
-						{server.status === "connecting"
-							? t("mcp:serverStatus.retrying")
-							: t("mcp:serverStatus.retryConnection")}
-					</Button>
-				</div>
-			) : (
-=======
 			{server.status === "connected" ? (
->>>>>>> 499addcf
 				isExpanded && (
 					<div
 						style={{
@@ -402,7 +370,7 @@
 													key={"uriTemplate" in item ? item.uriTemplate : item.uri}
 													item={item}
 												/>
-											),
+											)
 										)}
 									</div>
 								) : (
