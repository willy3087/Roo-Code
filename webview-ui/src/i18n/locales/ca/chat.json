{
	"greeting": "Què pot fer Roo per tu?",
	"task": {
		"title": "Tasca",
		"seeMore": "Veure més",
		"seeLess": "Veure menys",
		"tokens": "Tokens:",
		"cache": "Caché:",
		"apiCost": "Cost d'API:",
		"contextWindow": "Finestra de context:",
		"closeAndStart": "Tancar tasca i iniciar-ne una de nova",
		"export": "Exportar historial de tasques",
		"delete": "Eliminar tasca (Shift + Clic per ometre confirmació)"
	},
	"unpin": "Desfixar",
	"pin": "Fixar",
	"tokenProgress": {
		"availableSpace": "Espai disponible: {{amount}} tokens",
		"tokensUsed": "Tokens utilitzats: {{used}} de {{total}}",
		"reservedForResponse": "Reservat per a resposta del model: {{amount}} tokens"
	},
	"retry": {
		"title": "Tornar a intentar",
		"tooltip": "Torna a provar l'operació"
	},
	"startNewTask": {
		"title": "Començar una nova tasca",
		"tooltip": "Comença una nova tasca"
	},
	"proceedAnyways": {
		"title": "Continuar de totes maneres",
		"tooltip": "Continua mentre s'executa l'ordre"
	},
	"save": {
		"title": "Desar",
		"tooltip": "Desa els canvis del fitxer"
	},
	"reject": {
		"title": "Rebutjar",
		"tooltip": "Rebutja aquesta acció"
	},
	"completeSubtaskAndReturn": "Completar la subtasca i tornar",
	"approve": {
		"title": "Aprovar",
		"tooltip": "Aprova aquesta acció"
	},
	"runCommand": {
		"title": "Executar ordre",
		"tooltip": "Executa aquesta ordre"
	},
	"proceedWhileRunning": {
		"title": "Continuar mentre s'executa",
		"tooltip": "Continua malgrat els advertiments"
	},
	"resumeTask": {
		"title": "Reprendre la tasca",
		"tooltip": "Repren la tasca actual"
	},
	"terminate": {
		"title": "Finalitzar",
		"tooltip": "Finalitza la tasca actual"
	},
	"cancel": {
		"title": "Cancel·lar",
		"tooltip": "Cancel·la l'operació actual"
	},
	"scrollToBottom": "Desplaça't al final del xat",
	"aboutMe": "Gràcies als últims avenços en capacitats de codificació intel·ligent, puc gestionar tasques complexes de desenvolupament de programari pas a pas. Amb eines que em permeten crear i editar fitxers, explorar projectes complexos, utilitzar el navegador i executar ordres de terminal (després que em donis permís), puc ajudar-te de maneres que van més enllà de la finalització de codi o el suport tècnic. Fins i tot puc utilitzar MCP per crear noves eines i ampliar les meves capacitats.",
	"selectMode": "Selecciona el mode d'interacció",
	"selectApiConfig": "Selecciona la configuració de l'API",
	"enhancePrompt": "Millora la sol·licitud amb context addicional",
	"addImages": "Afegeix imatges al missatge",
	"sendMessage": "Envia el missatge",
	"typeMessage": "Escriu un missatge...",
	"typeTask": "Escriu la teva tasca aquí...",
	"addContext": "@ per afegir context, / per canviar de mode",
	"dragFiles": "manté premut shift per arrossegar fitxers",
	"dragFilesImages": "manté premut shift per arrossegar fitxers/imatges",
	"enhancePromptDescription": "El botó 'Millora la sol·licitud' ajuda a millorar la teva sol·licitud proporcionant context addicional, aclariments o reformulacions. Prova d'escriure una sol·licitud aquí i fes clic al botó de nou per veure com funciona.",
	"errorReadingFile": "Error en llegir el fitxer:",
	"noValidImages": "No s'ha processat cap imatge vàlida",
	"separator": "Separador",
	"edit": "Edita...",
	"forNextMode": "per al següent mode",
	"error": "Error",
	"diffError": {
		"title": "Edició fallida"
	},
	"troubleMessage": "Roo està tenint problemes...",
	"apiRequest": {
		"title": "Sol·licitud API",
		"failed": "Sol·licitud API ha fallat",
		"streaming": "Sol·licitud API...",
		"cancelled": "Sol·licitud API cancel·lada",
		"streamingFailed": "Transmissió API ha fallat"
	},
	"checkpoint": {
		"initial": "Punt de control inicial",
		"regular": "Punt de control",
		"initializingWarning": "Encara s'està inicialitzant el punt de control... Si això triga massa, pots desactivar els punts de control a la <settingsLink>configuració</settingsLink> i reiniciar la teva tasca.",
		"menu": {
			"viewDiff": "Veure diferències",
			"restore": "Restaurar punt de control",
			"restoreFiles": "Restaurar arxius",
			"restoreFilesDescription": "Restaura els arxius del teu projecte a una instantània presa en aquest punt.",
			"restoreFilesAndTask": "Restaurar arxius i tasca",
			"confirm": "Confirmar",
			"cancel": "Cancel·lar",
			"cannotUndo": "Aquesta acció no es pot desfer.",
			"restoreFilesAndTaskDescription": "Restaura els arxius del teu projecte a una instantània presa en aquest punt i elimina tots els missatges posteriors a aquest punt."
		},
		"current": "Actual"
	},
	"instructions": {
		"wantsToFetch": "Roo vol obtenir instruccions detallades per ajudar amb la tasca actual."
	},
	"fileOperations": {
		"wantsToRead": "Roo vol llegir aquest fitxer:",
		"wantsToReadOutsideWorkspace": "Roo vol llegir aquest fitxer fora de l'espai de treball:",
		"didRead": "Roo ha llegit aquest fitxer:",
		"wantsToEdit": "Roo vol editar aquest fitxer:",
		"wantsToEditOutsideWorkspace": "Roo vol editar aquest fitxer fora de l'espai de treball:",
		"wantsToCreate": "Roo vol crear un nou fitxer:"
	},
	"directoryOperations": {
		"wantsToViewTopLevel": "Roo vol veure els fitxers de nivell superior en aquest directori:",
		"didViewTopLevel": "Roo ha vist els fitxers de nivell superior en aquest directori:",
		"wantsToViewRecursive": "Roo vol veure recursivament tots els fitxers en aquest directori:",
		"didViewRecursive": "Roo ha vist recursivament tots els fitxers en aquest directori:",
		"wantsToViewDefinitions": "Roo vol veure noms de definicions de codi font utilitzats en aquest directori:",
		"didViewDefinitions": "Roo ha vist noms de definicions de codi font utilitzats en aquest directori:",
		"wantsToSearch": "Roo vol cercar en aquest directori <code>{{regex}}</code>:",
		"didSearch": "Roo ha cercat en aquest directori <code>{{regex}}</code>:"
	},
	"commandOutput": "Sortida de l'ordre",
	"response": "Resposta",
	"arguments": "Arguments",
	"mcp": {
		"wantsToUseTool": "Roo vol utilitzar una eina al servidor MCP {{serverName}}:",
		"wantsToAccessResource": "Roo vol accedir a un recurs al servidor MCP {{serverName}}:"
	},
	"modes": {
		"wantsToSwitch": "Roo vol canviar a mode <code>{{mode}}</code>",
		"wantsToSwitchWithReason": "Roo vol canviar a mode <code>{{mode}}</code> perquè: {{reason}}",
		"didSwitch": "Roo ha canviat a mode <code>{{mode}}</code>",
		"didSwitchWithReason": "Roo ha canviat a mode <code>{{mode}}</code> perquè: {{reason}}"
	},
	"subtasks": {
		"wantsToCreate": "Roo vol crear una nova subtasca en mode <code>{{mode}}</code>:",
		"wantsToFinish": "Roo vol finalitzar aquesta subtasca",
		"newTaskContent": "Instruccions de la subtasca",
		"completionContent": "Subtasca completada",
		"resultContent": "Resultats de la subtasca",
		"defaultResult": "Si us plau, continua amb la següent tasca.",
		"completionInstructions": "Subtasca completada! Pots revisar els resultats i suggerir correccions o següents passos. Si tot sembla correcte, confirma per tornar el resultat a la tasca principal."
	},
	"questions": {
		"hasQuestion": "Roo té una pregunta:"
	},
	"taskCompleted": "Tasca completada",
	"shellIntegration": {
		"unavailable": "Integració de shell no disponible",
		"troubleshooting": "Encara tens problemes? Fes clic aquí per a la documentació d'integració de shell.",
		"checkSettings": "Comprova les solucions alternatives del terminal a la pàgina de configuració",
		"updateVSCode": "Actualitza VSCode",
		"supportedShell": "Assegura't d'utilitzar un shell compatible: zsh, bash, fish o PowerShell"
	},
	"powershell": {
		"issues": "Sembla que estàs tenint problemes amb Windows PowerShell, si us plau consulta aquesta documentació per a més informació."
	},
	"autoApprove": {
		"title": "Aprovació automàtica:",
		"none": "Cap",
<<<<<<< HEAD
		"description": "L'aprovació automàtica permet a eLai Code realitzar accions sense demanar permís. Activa-la només per a accions en les que confies plenament. Configuració més detallada disponible a la <settingsLink>Configuració</settingsLink>.",
		"actions": {
			"readFiles": {
				"label": "Llegir fitxers i directoris",
				"shortName": "Lectura",
				"description": "Permet l'accés per llegir qualsevol fitxer al teu ordinador."
			},
			"editFiles": {
				"label": "Editar fitxers",
				"shortName": "Edició",
				"description": "Permet la modificació de qualsevol fitxer al teu ordinador."
			},
			"executeCommands": {
				"label": "Executar ordres aprovades",
				"shortName": "Ordres",
				"description": "Permet l'execució d'ordres de terminal aprovades. Pots configurar-ho al panell de configuració."
			},
			"useBrowser": {
				"label": "Utilitzar el navegador",
				"shortName": "Navegador",
				"description": "Permet la capacitat d'iniciar i interactuar amb qualsevol lloc web en un navegador headless."
			},
			"useMcp": {
				"label": "Utilitzar servidors MCP",
				"shortName": "MCP",
				"description": "Permet l'ús de servidors MCP configurats que poden modificar el sistema de fitxers o interactuar amb APIs."
			},
			"switchModes": {
				"label": "Canviar modes",
				"shortName": "Modes",
				"description": "Permet el canvi automàtic entre diferents modes sense requerir aprovació."
			},
			"subtasks": {
				"label": "Crear i completar subtasques",
				"shortName": "Subtasques",
				"description": "Permet la creació i finalització de subtasques sense requerir aprovació."
			},
			"retryRequests": {
				"label": "Reintentar sol·licituds fallides",
				"shortName": "Reintents",
				"description": "Reintenta automàticament les sol·licituds API fallides quan el proveïdor retorna una resposta d'error."
			}
		}
=======
		"description": "L'aprovació automàtica permet a Roo Code realitzar accions sense demanar permís. Activa-la només per a accions en les que confies plenament. Configuració més detallada disponible a la <settingsLink>Configuració</settingsLink>."
>>>>>>> 4bf746d6
	},
	"reasoning": {
		"thinking": "Pensant",
		"seconds": "{{count}}s"
	},
	"followUpSuggest": {
		"copyToInput": "Copiar a l'entrada (o Shift + clic)"
	},
	"announcement": {
		"title": "🎉 Roo Code 3.12 publicat",
		"description": "Roo Code 3.12 porta noves funcionalitats i millores basades en els teus comentaris.",
		"whatsNew": "Novetats",
		"feature1": "<bold>Suport per a Grok</bold>: Afegit el proveïdor xAI i opcions d'esforç de raonament per a Grok a OpenRouter",
		"feature2": "<bold>Millores en l'edició de diferències</bold>: Configuració per perfil i millor normalització de cadenes per reduir errors",
		"feature3": "<bold>Millores en els punts de control</bold>: Punts de control més ràpids i fiables",
		"hideButton": "Amagar anunci",
		"detailsDiscussLinks": "Obtingues més detalls i participa a <discordLink>Discord</discordLink> i <redditLink>Reddit</redditLink> 🚀"
	},
	"browser": {
		"rooWantsToUse": "Roo vol utilitzar el navegador:",
		"consoleLogs": "Registres de consola",
		"noNewLogs": "(Cap registre nou)",
		"screenshot": "Captura de pantalla del navegador",
		"cursor": "cursor",
		"navigation": {
			"step": "Pas {{current}} de {{total}}",
			"previous": "Anterior",
			"next": "Següent"
		},
		"sessionStarted": "Sessió de navegador iniciada",
		"actions": {
			"title": "Acció de navegació: ",
			"launch": "Iniciar navegador a {{url}}",
			"click": "Clic ({{coordinate}})",
			"type": "Escriure \"{{text}}\"",
			"scrollDown": "Desplaçar avall",
			"scrollUp": "Desplaçar amunt",
			"close": "Tancar navegador"
		}
	}
}<|MERGE_RESOLUTION|>--- conflicted
+++ resolved
@@ -171,53 +171,7 @@
 	"autoApprove": {
 		"title": "Aprovació automàtica:",
 		"none": "Cap",
-<<<<<<< HEAD
-		"description": "L'aprovació automàtica permet a eLai Code realitzar accions sense demanar permís. Activa-la només per a accions en les que confies plenament. Configuració més detallada disponible a la <settingsLink>Configuració</settingsLink>.",
-		"actions": {
-			"readFiles": {
-				"label": "Llegir fitxers i directoris",
-				"shortName": "Lectura",
-				"description": "Permet l'accés per llegir qualsevol fitxer al teu ordinador."
-			},
-			"editFiles": {
-				"label": "Editar fitxers",
-				"shortName": "Edició",
-				"description": "Permet la modificació de qualsevol fitxer al teu ordinador."
-			},
-			"executeCommands": {
-				"label": "Executar ordres aprovades",
-				"shortName": "Ordres",
-				"description": "Permet l'execució d'ordres de terminal aprovades. Pots configurar-ho al panell de configuració."
-			},
-			"useBrowser": {
-				"label": "Utilitzar el navegador",
-				"shortName": "Navegador",
-				"description": "Permet la capacitat d'iniciar i interactuar amb qualsevol lloc web en un navegador headless."
-			},
-			"useMcp": {
-				"label": "Utilitzar servidors MCP",
-				"shortName": "MCP",
-				"description": "Permet l'ús de servidors MCP configurats que poden modificar el sistema de fitxers o interactuar amb APIs."
-			},
-			"switchModes": {
-				"label": "Canviar modes",
-				"shortName": "Modes",
-				"description": "Permet el canvi automàtic entre diferents modes sense requerir aprovació."
-			},
-			"subtasks": {
-				"label": "Crear i completar subtasques",
-				"shortName": "Subtasques",
-				"description": "Permet la creació i finalització de subtasques sense requerir aprovació."
-			},
-			"retryRequests": {
-				"label": "Reintentar sol·licituds fallides",
-				"shortName": "Reintents",
-				"description": "Reintenta automàticament les sol·licituds API fallides quan el proveïdor retorna una resposta d'error."
-			}
-		}
-=======
-		"description": "L'aprovació automàtica permet a Roo Code realitzar accions sense demanar permís. Activa-la només per a accions en les que confies plenament. Configuració més detallada disponible a la <settingsLink>Configuració</settingsLink>."
->>>>>>> 4bf746d6
+		"description": "L'aprovació automàtica permet a eLai Code realitzar accions sense demanar permís. Activa-la només per a accions en les que confies plenament. Configuració més detallada disponible a la <settingsLink>Configuració</settingsLink>."
 	},
 	"reasoning": {
 		"thinking": "Pensant",
