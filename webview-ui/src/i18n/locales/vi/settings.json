{
	"common": {
		"save": "Lưu",
		"done": "Hoàn thành",
		"cancel": "Hủy",
		"reset": "Đặt lại",
		"select": "Chọn"
	},
	"header": {
		"title": "Cài đặt",
		"saveButtonTooltip": "Lưu thay đổi",
		"nothingChangedTooltip": "Không có gì thay đổi",
		"doneButtonTooltip": "Hủy thay đổi chưa lưu và đóng bảng cài đặt"
	},
	"unsavedChangesDialog": {
		"title": "Thay đổi chưa lưu",
		"description": "Bạn có muốn hủy thay đổi và tiếp tục không?",
		"cancelButton": "Hủy",
		"discardButton": "Hủy thay đổi"
	},
	"sections": {
		"providers": "Nhà cung cấp",
		"autoApprove": "Tự động phê duyệt",
		"browser": "Trình duyệt / Sử dụng máy tính",
		"checkpoints": "Điểm kiểm tra",
		"notifications": "Thông báo",
		"contextManagement": "Quản lý ngữ cảnh",
		"terminal": "Terminal",
		"advanced": "Nâng cao",
		"experimental": "Tính năng thử nghiệm",
		"language": "Ngôn ngữ",
<<<<<<< HEAD
		"about": "Về eLai Code"
=======
		"about": "Về Roo Code",
		"interface": "Giao diện"
>>>>>>> 4bf746d6
	},
	"autoApprove": {
		"description": "Cho phép Roo tự động thực hiện các hoạt động mà không cần phê duyệt. Chỉ bật những cài đặt này nếu bạn hoàn toàn tin tưởng AI và hiểu rõ các rủi ro bảo mật liên quan.",
		"readOnly": {
			"label": "Đọc",
			"description": "Khi được bật, Roo sẽ tự động xem nội dung thư mục và đọc tệp mà không yêu cầu bạn nhấp vào nút Phê duyệt.",
			"outsideWorkspace": {
				"label": "Bao gồm các tệp ngoài không gian làm việc",
				"description": "Cho phép Roo đọc các tệp bên ngoài không gian làm việc hiện tại mà không yêu cầu phê duyệt."
			}
		},
		"write": {
			"label": "Ghi",
			"description": "Tự động tạo và chỉnh sửa tệp mà không cần phê duyệt",
			"delayLabel": "Trì hoãn sau khi ghi để cho phép chẩn đoán phát hiện các vấn đề tiềm ẩn",
			"outsideWorkspace": {
				"label": "Bao gồm các tệp ngoài không gian làm việc",
				"description": "Cho phép Roo tạo và chỉnh sửa các tệp bên ngoài không gian làm việc hiện tại mà không yêu cầu phê duyệt."
			}
		},
		"browser": {
			"label": "Trình duyệt",
			"description": "Tự động thực hiện các hành động trình duyệt mà không cần phê duyệt. Lưu ý: Chỉ áp dụng khi mô hình hỗ trợ sử dụng máy tính"
		},
		"retry": {
			"label": "Thử lại",
			"description": "Tự động thử lại các yêu cầu API thất bại khi máy chủ trả về phản hồi lỗi",
			"delayLabel": "Trì hoãn trước khi thử lại yêu cầu"
		},
		"mcp": {
			"label": "MCP",
			"description": "Bật tự động phê duyệt các công cụ MCP riêng lẻ trong chế độ xem Máy chủ MCP (yêu cầu cả cài đặt này và hộp kiểm \"Luôn cho phép\" của công cụ)"
		},
		"modeSwitch": {
			"label": "Chế độ",
			"description": "Tự động chuyển đổi giữa các chế độ khác nhau mà không cần phê duyệt"
		},
		"subtasks": {
			"label": "Công việc phụ",
			"description": "Cho phép tạo và hoàn thành các công việc phụ mà không cần phê duyệt"
		},
		"execute": {
			"label": "Thực thi",
			"description": "Tự động thực thi các lệnh terminal được phép mà không cần phê duyệt",
			"allowedCommands": "Các lệnh tự động thực thi được phép",
			"allowedCommandsDescription": "Tiền tố lệnh có thể được tự động thực thi khi \"Luôn phê duyệt các hoạt động thực thi\" được bật. Thêm * để cho phép tất cả các lệnh (sử dụng cẩn thận).",
			"commandPlaceholder": "Nhập tiền tố lệnh (ví dụ: 'git ')",
			"addButton": "Thêm"
		}
	},
	"providers": {
		"configProfile": "Hồ sơ cấu hình",
		"providerDocumentation": "Tài liệu {{provider}}",
		"description": "Lưu các cấu hình API khác nhau để nhanh chóng chuyển đổi giữa các nhà cung cấp và cài đặt.",
		"apiProvider": "Nhà cung cấp API",
		"model": "Mẫu",
		"nameEmpty": "Tên không được để trống",
		"nameExists": "Đã tồn tại một hồ sơ với tên này",
		"deleteProfile": "Xóa hồ sơ",
		"invalidArnFormat": "Định dạng ARN không hợp lệ. Vui lòng kiểm tra các ví dụ ở trên.",
		"enterNewName": "Nhập tên mới",
		"addProfile": "Thêm hồ sơ",
		"renameProfile": "Đổi tên hồ sơ",
		"newProfile": "Hồ sơ cấu hình mới",
		"enterProfileName": "Nhập tên hồ sơ",
		"createProfile": "Tạo hồ sơ",
		"cannotDeleteOnlyProfile": "Không thể xóa hồ sơ duy nhất",
		"searchPlaceholder": "Tìm kiếm hồ sơ",
		"noMatchFound": "Không tìm thấy hồ sơ phù hợp",
		"vscodeLmDescription": "API Mô hình Ngôn ngữ VS Code cho phép bạn chạy các mô hình được cung cấp bởi các tiện ích mở rộng khác của VS Code (bao gồm nhưng không giới hạn ở GitHub Copilot). Cách dễ nhất để bắt đầu là cài đặt các tiện ích mở rộng Copilot và Copilot Chat từ VS Code Marketplace.",
		"awsCustomArnUse": "Nhập một ARN Amazon Bedrock hợp lệ cho mô hình bạn muốn sử dụng. Ví dụ về định dạng:",
		"awsCustomArnDesc": "Đảm bảo rằng vùng trong ARN khớp với vùng AWS đã chọn ở trên.",
		"openRouterApiKey": "Khóa API OpenRouter",
		"getOpenRouterApiKey": "Lấy khóa API OpenRouter",
		"apiKeyStorageNotice": "Khóa API được lưu trữ an toàn trong Bộ lưu trữ bí mật của VSCode",
		"glamaApiKey": "Khóa API Glama",
		"getGlamaApiKey": "Lấy khóa API Glama",
		"useCustomBaseUrl": "Sử dụng URL cơ sở tùy chỉnh",
		"useHostHeader": "Sử dụng tiêu đề Host tùy chỉnh",
		"useLegacyFormat": "Sử dụng định dạng API OpenAI cũ",
		"requestyApiKey": "Khóa API Requesty",
		"getRequestyApiKey": "Lấy khóa API Requesty",
		"anthropicApiKey": "Khóa API Anthropic",
		"getAnthropicApiKey": "Lấy khóa API Anthropic",
		"anthropicUseAuthToken": "Truyền khóa API Anthropic dưới dạng tiêu đề Authorization thay vì X-Api-Key",
		"deepSeekApiKey": "Khóa API DeepSeek",
		"getDeepSeekApiKey": "Lấy khóa API DeepSeek",
		"geminiApiKey": "Khóa API Gemini",
		"getGeminiApiKey": "Lấy khóa API Gemini",
		"openAiApiKey": "Khóa API OpenAI",
		"openAiBaseUrl": "URL cơ sở",
		"getOpenAiApiKey": "Lấy khóa API OpenAI",
		"mistralApiKey": "Khóa API Mistral",
		"getMistralApiKey": "Lấy khóa API Mistral / Codestral",
		"codestralBaseUrl": "URL cơ sở Codestral (Tùy chọn)",
		"codestralBaseUrlDesc": "Đặt URL thay thế cho mô hình Codestral.",
		"xaiApiKey": "Khóa API xAI",
		"getXaiApiKey": "Lấy khóa API xAI",
		"awsCredentials": "Thông tin xác thực AWS",
		"awsProfile": "Hồ sơ AWS",
		"awsProfileName": "Tên hồ sơ AWS",
		"awsAccessKey": "Khóa truy cập AWS",
		"awsSecretKey": "Khóa bí mật AWS",
		"awsSessionToken": "Token phiên AWS",
		"awsRegion": "Vùng AWS",
		"awsCrossRegion": "Sử dụng suy luận liên vùng",
		"enablePromptCaching": "Bật bộ nhớ đệm lời nhắc",
		"enablePromptCachingTitle": "Bật bộ nhớ đệm lời nhắc để cải thiện hiệu suất và giảm chi phí cho các mô hình được hỗ trợ.",
		"cacheUsageNote": "Lưu ý: Nếu bạn không thấy việc sử dụng bộ nhớ đệm, hãy thử chọn một mô hình khác và sau đó chọn lại mô hình mong muốn của bạn.",
		"vscodeLmModel": "Mô hình ngôn ngữ",
		"vscodeLmWarning": "Lưu ý: Đây là tích hợp thử nghiệm và hỗ trợ nhà cung cấp có thể khác nhau. Nếu bạn nhận được lỗi về mô hình không được hỗ trợ, đó là vấn đề từ phía nhà cung cấp.",
		"googleCloudSetup": {
			"title": "Để sử dụng Google Cloud Vertex AI, bạn cần:",
			"step1": "1. Tạo tài khoản Google Cloud, kích hoạt Vertex AI API và kích hoạt các mô hình Claude mong muốn.",
			"step2": "2. Cài đặt Google Cloud CLI và cấu hình thông tin xác thực mặc định của ứng dụng.",
			"step3": "3. Hoặc tạo tài khoản dịch vụ với thông tin xác thực."
		},
		"googleCloudCredentials": "Thông tin xác thực Google Cloud",
		"googleCloudKeyFile": "Đường dẫn tệp khóa Google Cloud",
		"googleCloudProjectId": "ID dự án Google Cloud",
		"googleCloudRegion": "Vùng Google Cloud",
		"lmStudio": {
			"baseUrl": "URL cơ sở (tùy chọn)",
			"modelId": "ID mô hình",
			"speculativeDecoding": "Bật giải mã suy đoán",
			"draftModelId": "ID mô hình nháp",
			"draftModelDesc": "Mô hình nháp phải từ cùng một họ mô hình để giải mã suy đoán hoạt động chính xác.",
			"selectDraftModel": "Chọn mô hình nháp",
			"noModelsFound": "Không tìm thấy mô hình nháp nào. Vui lòng đảm bảo LM Studio đang chạy với chế độ máy chủ được bật.",
			"description": "LM Studio cho phép bạn chạy các mô hình cục bộ trên máy tính của bạn. Để biết hướng dẫn về cách bắt đầu, xem <a>hướng dẫn nhanh</a> của họ. Bạn cũng sẽ cần khởi động tính năng <b>máy chủ cục bộ</b> của LM Studio để sử dụng nó với tiện ích mở rộng này. <span>Lưu ý:</span> eLai Code sử dụng các lời nhắc phức tạp và hoạt động tốt nhất với các mô hình Claude. Các mô hình kém mạnh hơn có thể không hoạt động như mong đợi."
		},
		"ollama": {
			"baseUrl": "URL cơ sở (tùy chọn)",
			"modelId": "ID mô hình",
			"description": "Ollama cho phép bạn chạy các mô hình cục bộ trên máy tính của bạn. Để biết hướng dẫn về cách bắt đầu, xem hướng dẫn nhanh của họ.",
			"warning": "Lưu ý: eLai Code sử dụng các lời nhắc phức tạp và hoạt động tốt nhất với các mô hình Claude. Các mô hình kém mạnh hơn có thể không hoạt động như mong đợi."
		},
		"openRouterTransformsText": "Nén lời nhắc và chuỗi tin nhắn theo kích thước ngữ cảnh (<a>OpenRouter Transforms</a>)",
		"unboundApiKey": "Khóa API Unbound",
		"getUnboundApiKey": "Lấy khóa API Unbound",
		"humanRelay": {
			"description": "Không cần khóa API, nhưng người dùng cần giúp sao chép và dán thông tin vào AI trò chuyện web.",
			"instructions": "Trong quá trình sử dụng, một hộp thoại sẽ xuất hiện và tin nhắn hiện tại sẽ được tự động sao chép vào clipboard. Bạn cần dán chúng vào các phiên bản web của AI (như ChatGPT hoặc Claude), sau đó sao chép phản hồi của AI trở lại hộp thoại và nhấp vào nút xác nhận."
		},
		"openRouter": {
			"providerRouting": {
				"title": "Định tuyến nhà cung cấp OpenRouter",
				"description": "OpenRouter chuyển hướng yêu cầu đến các nhà cung cấp tốt nhất hiện có cho mô hình của bạn. Theo mặc định, các yêu cầu được cân bằng giữa các nhà cung cấp hàng đầu để tối đa hóa thời gian hoạt động. Tuy nhiên, bạn có thể chọn một nhà cung cấp cụ thể để sử dụng cho mô hình này.",
				"learnMore": "Tìm hiểu thêm về định tuyến nhà cung cấp"
			}
		},
		"customModel": {
			"capabilities": "Cấu hình các khả năng và giá cả cho mô hình tương thích OpenAI tùy chỉnh của bạn. Hãy cẩn thận khi chỉ định khả năng của mô hình, vì chúng có thể ảnh hưởng đến cách eLai Code hoạt động.",
			"maxTokens": {
				"label": "Số token đầu ra tối đa",
				"description": "Số lượng token tối đa mà mô hình có thể tạo ra trong một phản hồi. (Chỉ định -1 để cho phép máy chủ đặt số token tối đa.)"
			},
			"contextWindow": {
				"label": "Kích thước cửa sổ ngữ cảnh",
				"description": "Tổng số token (đầu vào + đầu ra) mà mô hình có thể xử lý."
			},
			"imageSupport": {
				"label": "Hỗ trợ hình ảnh",
				"description": "Mô hình này có khả năng xử lý và hiểu hình ảnh không?"
			},
			"computerUse": {
				"label": "Sử dụng máy tính",
				"description": "Mô hình này có khả năng tương tác với trình duyệt không? (ví dụ: Claude 3.7 Sonnet)."
			},
			"promptCache": {
				"label": "Bộ nhớ đệm lời nhắc",
				"description": "Mô hình này có khả năng lưu trữ lời nhắc trong bộ nhớ đệm không?"
			},
			"pricing": {
				"input": {
					"label": "Giá đầu vào",
					"description": "Chi phí cho mỗi triệu token trong đầu vào/lời nhắc. Điều này ảnh hưởng đến chi phí gửi ngữ cảnh và hướng dẫn đến mô hình."
				},
				"output": {
					"label": "Giá đầu ra",
					"description": "Chi phí cho mỗi triệu token trong phản hồi của mô hình. Điều này ảnh hưởng đến chi phí của nội dung được tạo ra và hoàn thành."
				},
				"cacheReads": {
					"label": "Giá đọc bộ nhớ đệm",
					"description": "Chi phí cho mỗi triệu token khi đọc từ bộ nhớ đệm. Đây là giá được tính khi một phản hồi được lưu trong bộ nhớ đệm được truy xuất."
				},
				"cacheWrites": {
					"label": "Giá ghi bộ nhớ đệm",
					"description": "Chi phí cho mỗi triệu token khi ghi vào bộ nhớ đệm. Đây là giá được tính khi một lời nhắc được lưu vào bộ nhớ đệm lần đầu tiên."
				}
			},
			"resetDefaults": "Đặt lại về mặc định"
		},
		"rateLimitSeconds": {
			"label": "Giới hạn tốc độ",
			"description": "Thời gian tối thiểu giữa các yêu cầu API."
		},
		"reasoningEffort": {
			"label": "Nỗ lực suy luận của mô hình",
			"high": "Cao",
			"medium": "Trung bình",
			"low": "Thấp"
		}
	},
	"browser": {
		"enable": {
			"label": "Bật công cụ trình duyệt",
			"description": "Khi được bật, Roo có thể sử dụng trình duyệt để tương tác với các trang web khi sử dụng các mô hình hỗ trợ sử dụng máy tính."
		},
		"viewport": {
			"label": "Kích thước khung nhìn",
			"description": "Chọn kích thước khung nhìn cho tương tác trình duyệt. Điều này ảnh hưởng đến cách trang web được hiển thị và tương tác.",
			"options": {
				"largeDesktop": "Máy tính để bàn lớn (1280x800)",
				"smallDesktop": "Máy tính để bàn nhỏ (900x600)",
				"tablet": "Máy tính bảng (768x1024)",
				"mobile": "Di động (360x640)"
			}
		},
		"screenshotQuality": {
			"label": "Chất lượng ảnh chụp màn hình",
			"description": "Điều chỉnh chất lượng WebP của ảnh chụp màn hình trình duyệt. Giá trị cao hơn cung cấp ảnh chụp màn hình rõ ràng hơn nhưng tăng sử dụng token."
		},
		"remote": {
			"label": "Sử dụng kết nối trình duyệt từ xa",
			"description": "Kết nối với trình duyệt Chrome đang chạy với tính năng gỡ lỗi từ xa được bật (--remote-debugging-port=9222).",
			"urlPlaceholder": "URL tùy chỉnh (ví dụ: http://localhost:9222)",
			"testButton": "Kiểm tra kết nối",
			"testingButton": "Đang kiểm tra...",
			"instructions": "Nhập địa chỉ DevTools Protocol hoặc để trống để tự động phát hiện các instance Chrome cục bộ. Nút Kiểm tra kết nối sẽ thử URL tùy chỉnh nếu được cung cấp, hoặc tự động phát hiện nếu trường này trống."
		}
	},
	"checkpoints": {
		"enable": {
			"label": "Bật điểm kiểm tra tự động",
			"description": "Khi được bật, Roo sẽ tự động tạo các điểm kiểm tra trong quá trình thực hiện nhiệm vụ, giúp dễ dàng xem lại các thay đổi hoặc quay lại trạng thái trước đó."
		}
	},
	"notifications": {
		"sound": {
			"label": "Bật hiệu ứng âm thanh",
			"description": "Khi được bật, Roo sẽ phát hiệu ứng âm thanh cho thông báo và sự kiện.",
			"volumeLabel": "Âm lượng"
		},
		"tts": {
			"label": "Bật chuyển văn bản thành giọng nói",
			"description": "Khi được bật, Roo sẽ đọc to các phản hồi của nó bằng chức năng chuyển văn bản thành giọng nói.",
			"speedLabel": "Tốc độ"
		}
	},
	"contextManagement": {
		"description": "Kiểm soát thông tin nào được đưa vào cửa sổ ngữ cảnh của AI, ảnh hưởng đến việc sử dụng token và chất lượng phản hồi",
		"openTabs": {
			"label": "Giới hạn ngữ cảnh tab đang mở",
			"description": "Số lượng tab VSCode đang mở tối đa để đưa vào ngữ cảnh. Giá trị cao hơn cung cấp nhiều ngữ cảnh hơn nhưng tăng sử dụng token."
		},
		"workspaceFiles": {
			"label": "Giới hạn ngữ cảnh tệp workspace",
			"description": "Số lượng tệp tối đa để đưa vào chi tiết thư mục làm việc hiện tại. Giá trị cao hơn cung cấp nhiều ngữ cảnh hơn nhưng tăng sử dụng token."
		},
		"rooignore": {
			"label": "Hiển thị tệp .rooignore trong danh sách và tìm kiếm",
			"description": "Khi được bật, các tệp khớp với mẫu trong .rooignore sẽ được hiển thị trong danh sách với biểu tượng khóa. Khi bị tắt, các tệp này sẽ hoàn toàn bị ẩn khỏi danh sách tệp và tìm kiếm."
		},
		"maxReadFile": {
			"label": "Ngưỡng tự động cắt ngắn khi đọc tệp",
			"description": "Roo đọc số dòng này khi mô hình không chỉ định giá trị bắt đầu/kết thúc. Nếu số này nhỏ hơn tổng số dòng của tệp, Roo sẽ tạo một chỉ mục số dòng của các định nghĩa mã. Trường hợp đặc biệt: -1 chỉ thị Roo đọc toàn bộ tệp (không tạo chỉ mục), và 0 chỉ thị không đọc dòng nào và chỉ cung cấp chỉ mục dòng cho ngữ cảnh tối thiểu. Giá trị thấp hơn giảm thiểu việc sử dụng ngữ cảnh ban đầu, cho phép đọc chính xác các phạm vi dòng sau này. Các yêu cầu có chỉ định bắt đầu/kết thúc rõ ràng không bị giới hạn bởi cài đặt này.",
			"lines": "dòng",
			"always_full_read": "Luôn đọc toàn bộ tệp"
		}
	},
	"terminal": {
		"outputLineLimit": {
			"label": "Giới hạn đầu ra terminal",
			"description": "Số dòng tối đa để đưa vào đầu ra terminal khi thực hiện lệnh. Khi vượt quá, các dòng sẽ bị xóa khỏi phần giữa, tiết kiệm token."
		},
		"shellIntegrationTimeout": {
			"label": "Thời gian chờ tích hợp shell terminal",
			"description": "Thời gian tối đa để chờ tích hợp shell khởi tạo trước khi thực hiện lệnh. Đối với người dùng có thời gian khởi động shell dài, giá trị này có thể cần được tăng lên nếu bạn thấy lỗi \"Shell Integration Unavailable\" trong terminal."
		},
		"zdotdir": {
			"label": "Bật xử lý ZDOTDIR",
			"description": "Khi được bật, tạo thư mục tạm thời cho ZDOTDIR để xử lý tích hợp shell zsh một cách chính xác. Điều này đảm bảo tích hợp shell VSCode hoạt động chính xác với zsh trong khi vẫn giữ nguyên cấu hình zsh của bạn. (thử nghiệm)"
		},
		"commandDelay": {
			"label": "Độ trễ lệnh terminal",
			"description": "Độ trễ tính bằng mili giây để thêm vào sau khi thực hiện lệnh. Cài đặt mặc định là 0 sẽ tắt hoàn toàn độ trễ. Điều này có thể giúp đảm bảo đầu ra lệnh được ghi lại đầy đủ trong các terminal có vấn đề về thời gian. Trong hầu hết các terminal, điều này được thực hiện bằng cách đặt `PROMPT_COMMAND='sleep N'` và PowerShell thêm `start-sleep` vào cuối mỗi lệnh. Ban đầu là giải pháp cho lỗi VSCode#237208 và có thể không cần thiết."
		},
		"powershellCounter": {
			"label": "Bật giải pháp bộ đếm PowerShell",
			"description": "Khi được bật, thêm một bộ đếm vào các lệnh PowerShell để đảm bảo thực thi lệnh chính xác. Điều này giúp ích với các terminal PowerShell có thể gặp vấn đề về ghi lại đầu ra."
		},
		"zshClearEolMark": {
			"label": "Xóa dấu cuối dòng ZSH",
			"description": "Khi được bật, xóa dấu cuối dòng ZSH bằng cách đặt PROMPT_EOL_MARK=''. Điều này ngăn chặn các vấn đề về diễn giải đầu ra lệnh khi kết thúc bằng các ký tự đặc biệt như '%'."
		},
		"zshOhMy": {
			"label": "Bật tích hợp Oh My Zsh",
			"description": "Khi được bật, đặt ITERM_SHELL_INTEGRATION_INSTALLED=Yes để kích hoạt các tính năng tích hợp shell của Oh My Zsh. (thử nghiệm)"
		},
		"zshP10k": {
			"label": "Bật tích hợp Powerlevel10k",
			"description": "Khi được bật, đặt POWERLEVEL9K_TERM_SHELL_INTEGRATION=true để kích hoạt các tính năng tích hợp shell của Powerlevel10k. (thử nghiệm)"
		}
	},
	"advanced": {
		"diff": {
			"label": "Bật chỉnh sửa qua diff",
			"description": "Khi được bật, Roo sẽ có thể chỉnh sửa tệp nhanh hơn và sẽ tự động từ chối ghi toàn bộ tệp bị cắt ngắn. Hoạt động tốt nhất với mô hình Claude 3.7 Sonnet mới nhất.",
			"strategy": {
				"label": "Chiến lược diff",
				"options": {
					"standard": "Tiêu chuẩn (khối đơn)",
					"multiBlock": "Thử nghiệm: Diff đa khối",
					"unified": "Thử nghiệm: Diff thống nhất"
				},
				"descriptions": {
					"standard": "Chiến lược diff tiêu chuẩn áp dụng thay đổi cho một khối mã tại một thời điểm.",
					"unified": "Chiến lược diff thống nhất thực hiện nhiều cách tiếp cận để áp dụng diff và chọn cách tiếp cận tốt nhất.",
					"multiBlock": "Chiến lược diff đa khối cho phép cập nhật nhiều khối mã trong một tệp trong một yêu cầu."
				}
			},
			"matchPrecision": {
				"label": "Độ chính xác khớp",
				"description": "Thanh trượt này kiểm soát mức độ chính xác các phần mã phải khớp khi áp dụng diff. Giá trị thấp hơn cho phép khớp linh hoạt hơn nhưng tăng nguy cơ thay thế không chính xác. Sử dụng giá trị dưới 100% với sự thận trọng cao."
			}
		}
	},
	"experimental": {
		"warning": "⚠️",
		"DIFF_STRATEGY_UNIFIED": {
			"name": "Sử dụng chiến lược diff thống nhất thử nghiệm",
			"description": "Bật chiến lược diff thống nhất thử nghiệm. Chiến lược này có thể giảm số lần thử lại do lỗi mô hình nhưng có thể gây ra hành vi không mong muốn hoặc chỉnh sửa không chính xác. Chỉ bật nếu bạn hiểu rõ các rủi ro và sẵn sàng xem xét cẩn thận tất cả các thay đổi."
		},
		"SEARCH_AND_REPLACE": {
			"name": "Sử dụng công cụ tìm kiếm và thay thế thử nghiệm",
			"description": "Bật công cụ tìm kiếm và thay thế thử nghiệm, cho phép Roo thay thế nhiều phiên bản của một thuật ngữ tìm kiếm trong một yêu cầu."
		},
		"INSERT_BLOCK": {
			"name": "Sử dụng công cụ chèn nội dung thử nghiệm",
			"description": "Bật công cụ chèn nội dung thử nghiệm, cho phép Roo chèn nội dung tại số dòng cụ thể mà không cần tạo diff."
		},
		"POWER_STEERING": {
			"name": "Sử dụng chế độ \"power steering\" thử nghiệm",
			"description": "Khi được bật, Roo sẽ nhắc nhở mô hình về chi tiết định nghĩa chế độ hiện tại thường xuyên hơn. Điều này sẽ dẫn đến việc tuân thủ chặt chẽ hơn các định nghĩa vai trò và hướng dẫn tùy chỉnh, nhưng sẽ sử dụng nhiều token hơn cho mỗi tin nhắn."
		},
		"MULTI_SEARCH_AND_REPLACE": {
			"name": "Sử dụng công cụ diff đa khối thử nghiệm",
			"description": "Khi được bật, Roo sẽ sử dụng công cụ diff đa khối. Điều này sẽ cố gắng cập nhật nhiều khối mã trong tệp trong một yêu cầu."
		}
	},
	"temperature": {
		"useCustom": "Sử dụng nhiệt độ tùy chỉnh",
		"description": "Kiểm soát tính ngẫu nhiên trong phản hồi của mô hình.",
		"rangeDescription": "Giá trị cao hơn làm cho đầu ra ngẫu nhiên hơn, giá trị thấp hơn làm cho nó xác định hơn."
	},
	"modelInfo": {
		"supportsImages": "Hỗ trợ hình ảnh",
		"noImages": "Không hỗ trợ hình ảnh",
		"supportsComputerUse": "Hỗ trợ sử dụng máy tính",
		"noComputerUse": "Không hỗ trợ sử dụng máy tính",
		"supportsPromptCache": "Hỗ trợ bộ nhớ đệm lời nhắc",
		"noPromptCache": "Không hỗ trợ bộ nhớ đệm lời nhắc",
		"maxOutput": "Đầu ra tối đa",
		"inputPrice": "Giá đầu vào",
		"outputPrice": "Giá đầu ra",
		"cacheReadsPrice": "Giá đọc bộ nhớ đệm",
		"cacheWritesPrice": "Giá ghi bộ nhớ đệm",
		"enableStreaming": "Bật streaming",
		"enableR1Format": "Kích hoạt tham số mô hình R1",
		"enableR1FormatTips": "Cần kích hoạt khi sử dụng các mô hình R1 như QWQ, để tránh lỗi 400",
		"useAzure": "Sử dụng Azure",
		"azureApiVersion": "Đặt phiên bản API Azure",
		"gemini": {
			"freeRequests": "* Miễn phí đến {{count}} yêu cầu mỗi phút. Sau đó, thanh toán phụ thuộc vào kích thước lời nhắc.",
			"pricingDetails": "Để biết thêm thông tin, xem chi tiết giá.",
			"billingEstimate": "* Thanh toán là ước tính - chi phí chính xác phụ thuộc vào kích thước lời nhắc."
		}
	},
	"modelPicker": {
		"automaticFetch": "Tiện ích mở rộng tự động lấy danh sách mới nhất các mô hình có sẵn trên <serviceLink>{{serviceName}}</serviceLink>. Nếu bạn không chắc chắn nên chọn mô hình nào, eLai Code hoạt động tốt nhất với <defaultModelLink>{{defaultModelId}}</defaultModelLink>. Bạn cũng có thể thử tìm kiếm \"free\" cho các tùy chọn miễn phí hiện có.",
		"label": "Mô hình",
		"searchPlaceholder": "Tìm kiếm",
		"noMatchFound": "Không tìm thấy kết quả",
		"useCustomModel": "Sử dụng tùy chỉnh: {{modelId}}"
	},
	"footer": {
		"feedback": "Nếu bạn có bất kỳ câu hỏi hoặc phản hồi nào, vui lòng mở một vấn đề tại <githubLink>github.com/RooVetGit/Roo-Code</githubLink> hoặc tham gia <redditLink>reddit.com/r/RooCode</redditLink> hoặc <discordLink>discord.gg/roocode</discordLink>",
		"version": "eLai Code v{{version}}",
		"telemetry": {
			"label": "Cho phép báo cáo lỗi và sử dụng ẩn danh",
			"description": "Giúp cải thiện eLai Code bằng cách gửi dữ liệu sử dụng ẩn danh và báo cáo lỗi. Không bao giờ gửi mã, lời nhắc hoặc thông tin cá nhân. Xem chính sách bảo mật của chúng tôi để biết thêm chi tiết."
		},
		"settings": {
			"import": "Nhập",
			"export": "Xuất",
			"reset": "Đặt lại"
		}
	},
	"thinkingBudget": {
		"maxTokens": "Tokens tối đa",
		"maxThinkingTokens": "Tokens suy nghĩ tối đa"
	},
	"validation": {
		"apiKey": "Bạn phải cung cấp khóa API hợp lệ.",
		"awsRegion": "Bạn phải chọn một vùng để sử dụng Amazon Bedrock.",
		"googleCloud": "Bạn phải cung cấp ID dự án và vùng Google Cloud hợp lệ.",
		"modelId": "Bạn phải cung cấp ID mô hình hợp lệ.",
		"modelSelector": "Bạn phải cung cấp bộ chọn mô hình hợp lệ.",
		"openAi": "Bạn phải cung cấp URL cơ sở, khóa API và ID mô hình hợp lệ.",
		"arn": {
			"invalidFormat": "Định dạng ARN không hợp lệ. Vui lòng kiểm tra yêu cầu về định dạng.",
			"regionMismatch": "Cảnh báo: Vùng trong ARN của bạn ({{arnRegion}}) không khớp với vùng bạn đã chọn ({{region}}). Điều này có thể gây ra vấn đề truy cập. Nhà cung cấp sẽ sử dụng vùng từ ARN."
		},
		"modelAvailability": "ID mô hình ({{modelId}}) bạn đã cung cấp không khả dụng. Vui lòng chọn một mô hình khác."
	},
	"placeholders": {
		"apiKey": "Nhập khóa API...",
		"profileName": "Nhập tên hồ sơ",
		"accessKey": "Nhập khóa truy cập...",
		"secretKey": "Nhập khóa bí mật...",
		"sessionToken": "Nhập token phiên...",
		"credentialsJson": "Nhập JSON thông tin xác thực...",
		"keyFilePath": "Nhập đường dẫn tệp khóa...",
		"projectId": "Nhập ID dự án...",
		"customArn": "Nhập ARN (vd: arn:aws:bedrock:us-east-1:123456789012:foundation-model/my-model)",
		"baseUrl": "Nhập URL cơ sở...",
		"modelId": {
			"lmStudio": "vd: meta-llama-3.1-8b-instruct",
			"lmStudioDraft": "vd: lmstudio-community/llama-3.2-1b-instruct",
			"ollama": "vd: llama3.1"
		},
		"numbers": {
			"maxTokens": "vd: 4096",
			"contextWindow": "vd: 128000",
			"inputPrice": "vd: 0.0001",
			"outputPrice": "vd: 0.0002",
			"cacheWritePrice": "vd: 0.00005"
		}
	},
	"defaults": {
		"ollamaUrl": "Mặc định: http://localhost:11434",
		"lmStudioUrl": "Mặc định: http://localhost:1234",
		"geminiUrl": "Mặc định: https://generativelanguage.googleapis.com"
	},
	"labels": {
		"customArn": "ARN tùy chỉnh",
		"useCustomArn": "Sử dụng ARN tùy chỉnh..."
	},
	"interface": {
		"showgreeting": {
			"label": "Hiển thị thông báo chào mừng",
			"description": "Khi được bật, Roo sẽ hiển thị thông báo chào mừng và giới thiệu."
		}
	}
}<|MERGE_RESOLUTION|>--- conflicted
+++ resolved
@@ -29,12 +29,8 @@
 		"advanced": "Nâng cao",
 		"experimental": "Tính năng thử nghiệm",
 		"language": "Ngôn ngữ",
-<<<<<<< HEAD
-		"about": "Về eLai Code"
-=======
 		"about": "Về Roo Code",
 		"interface": "Giao diện"
->>>>>>> 4bf746d6
 	},
 	"autoApprove": {
 		"description": "Cho phép Roo tự động thực hiện các hoạt động mà không cần phê duyệt. Chỉ bật những cài đặt này nếu bạn hoàn toàn tin tưởng AI và hiểu rõ các rủi ro bảo mật liên quan.",
