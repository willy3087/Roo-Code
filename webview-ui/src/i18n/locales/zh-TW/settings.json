{
	"common": {
		"save": "儲存",
		"done": "完成",
		"cancel": "取消",
		"reset": "重設",
		"select": "選擇"
	},
	"header": {
		"title": "設定",
		"saveButtonTooltip": "儲存變更",
		"nothingChangedTooltip": "無任何變更",
		"doneButtonTooltip": "捨棄未儲存的變更並關閉設定面板"
	},
	"unsavedChangesDialog": {
		"title": "未儲存的變更",
		"description": "是否要取消變更並繼續？",
		"cancelButton": "取消",
		"discardButton": "取消變更"
	},
	"sections": {
		"providers": "供應商",
		"autoApprove": "自動核准",
		"browser": "瀏覽器/電腦使用",
		"checkpoints": "檢查點",
		"notifications": "通知",
		"contextManagement": "上下文管理",
		"terminal": "終端機",
		"advanced": "進階",
		"experimental": "實驗性功能",
		"language": "語言",
<<<<<<< HEAD
		"about": "關於 eLai Code"
=======
		"about": "關於 Roo Code",
		"interface": "介面"
>>>>>>> 4bf746d6
	},
	"autoApprove": {
		"description": "允許 Roo 無需核准即執行操作。僅在您完全信任 AI 並了解相關安全風險時啟用這些設定。",
		"readOnly": {
			"label": "讀取",
			"description": "啟用後，Roo 將自動檢視目錄內容並讀取檔案，無需點選核准按鈕。",
			"outsideWorkspace": {
				"label": "包含工作區外的檔案",
				"description": "允許 Roo 讀取目前工作區外的檔案，無需核准。"
			}
		},
		"write": {
			"label": "寫入",
			"description": "自動建立和編輯文件而無需核准",
			"delayLabel": "寫入後延遲以允許診斷偵測潛在問題",
			"outsideWorkspace": {
				"label": "包含工作區外的檔案",
				"description": "允許 Roo 在目前工作區外建立和編輯檔案，無需核准。"
			}
		},
		"browser": {
			"label": "瀏覽器",
			"description": "自動執行瀏覽器操作而無需核准 — 注意：僅適用於模型支援電腦使用時"
		},
		"retry": {
			"label": "重試",
			"description": "當伺服器回傳錯誤回應時自動重試失敗的 API 請求",
			"delayLabel": "重試請求前的延遲"
		},
		"mcp": {
			"label": "MCP",
			"description": "在 MCP 伺服器檢視中啟用個別 MCP 工具的自動核准（需要此設定和工具的「始終允許」核取方塊）"
		},
		"modeSwitch": {
			"label": "模式",
			"description": "自動在不同模式之間切換而無需核准"
		},
		"subtasks": {
			"label": "子工作",
			"description": "允許建立和完成子工作而無需核准"
		},
		"execute": {
			"label": "執行",
			"description": "自動執行允許的終端機命令而無需核准",
			"allowedCommands": "允許自動執行的命令",
			"allowedCommandsDescription": "當「始終核准執行操作」啟用時可以自動執行的命令前綴。新增 * 以允許所有命令（請謹慎使用）。",
			"commandPlaceholder": "輸入命令前綴（例如 'git '）",
			"addButton": "新增"
		}
	},
	"providers": {
		"configProfile": "配置設定檔",
		"providerDocumentation": "{{provider}} 文件",
		"description": "儲存不同的 API 設定以快速切換供應商和設定。",
		"apiProvider": "API 供應商",
		"model": "模型",
		"nameEmpty": "名稱不能為空",
		"nameExists": "已存在同名的設定檔",
		"deleteProfile": "刪除設定檔",
		"invalidArnFormat": "ARN 格式無效。請檢查上方示例。",
		"enterNewName": "輸入新名稱",
		"addProfile": "新增設定檔",
		"renameProfile": "重新命名設定檔",
		"newProfile": "新建設定檔",
		"enterProfileName": "輸入設定檔名稱",
		"createProfile": "建立設定檔",
		"cannotDeleteOnlyProfile": "無法刪除唯一的設定檔",
		"vscodeLmDescription": "VS Code 語言模型 API 可以讓您使用其他擴充功能（如 GitHub Copilot）提供的模型。最簡單的方式是從 VS Code Marketplace 安裝 Copilot 和 Copilot Chat 擴充套件。",
		"awsCustomArnUse": "輸入您要使用的模型的有效 Amazon Bedrock ARN。格式範例：",
		"awsCustomArnDesc": "確保 ARN 中的區域與您上面選擇的 AWS 區域相符。",
		"searchPlaceholder": "搜尋設定檔",
		"noMatchFound": "找不到符合的設定檔",
		"openRouterApiKey": "OpenRouter API 金鑰",
		"getOpenRouterApiKey": "取得 OpenRouter API 金鑰",
		"apiKeyStorageNotice": "API 金鑰安全儲存於 VSCode 金鑰儲存中",
		"glamaApiKey": "Glama API 金鑰",
		"getGlamaApiKey": "取得 Glama API 金鑰",
		"useCustomBaseUrl": "使用自訂基礎 URL",
		"useHostHeader": "使用自訂 Host 標頭",
		"useLegacyFormat": "使用舊版 OpenAI API 格式",
		"requestyApiKey": "Requesty API 金鑰",
		"getRequestyApiKey": "取得 Requesty API 金鑰",
		"openRouterTransformsText": "將提示和訊息鏈壓縮到上下文大小 (<a>OpenRouter 轉換</a>)",
		"anthropicApiKey": "Anthropic API 金鑰",
		"getAnthropicApiKey": "取得 Anthropic API 金鑰",
		"anthropicUseAuthToken": "將 Anthropic API 金鑰作為 Authorization 標頭傳遞，而非使用 X-Api-Key",
		"deepSeekApiKey": "DeepSeek API 金鑰",
		"getDeepSeekApiKey": "取得 DeepSeek API 金鑰",
		"geminiApiKey": "Gemini API 金鑰",
		"getGeminiApiKey": "取得 Gemini API 金鑰",
		"openAiApiKey": "OpenAI API 金鑰",
		"openAiBaseUrl": "基礎 URL",
		"getOpenAiApiKey": "取得 OpenAI API 金鑰",
		"mistralApiKey": "Mistral API 金鑰",
		"getMistralApiKey": "取得 Mistral/Codestral API 金鑰",
		"codestralBaseUrl": "Codestral 基礎 URL（選用）",
		"codestralBaseUrlDesc": "設定 Codestral 模型的替代 URL。",
		"xaiApiKey": "xAI API 金鑰",
		"getXaiApiKey": "取得 xAI API 金鑰",
		"awsCredentials": "AWS 認證",
		"awsProfile": "AWS Profile",
		"awsProfileName": "AWS Profile 名稱",
		"awsAccessKey": "AWS Access Key",
		"awsSecretKey": "AWS Secret Key",
		"awsSessionToken": "AWS 工作階段權杖",
		"awsRegion": "AWS 區域",
		"awsCrossRegion": "使用跨區域推論",
		"enablePromptCaching": "啟用提示快取",
		"enablePromptCachingTitle": "啟用提示快取以提升支援的模型效能並降低成本。",
		"cacheUsageNote": "注意：如果您沒有看到快取使用情況，請嘗試選擇其他模型，然後重新選擇您想要的模型。",
		"vscodeLmModel": "語言模型",
		"vscodeLmWarning": "注意：此整合功能仍處於實驗階段，各供應商的支援程度可能不同。如果出現模型不支援的錯誤，通常是供應商方面的問題。",
		"googleCloudSetup": {
			"title": "要使用 Google Cloud Vertex AI，您需要：",
			"step1": "1. 建立 Google Cloud 帳戶，啟用 Vertex AI API 並啟用所需的 Claude 模型。",
			"step2": "2. 安裝 Google Cloud CLI 並設定應用程式預設憑證。",
			"step3": "3. 或建立具有憑證的服務帳戶。"
		},
		"googleCloudCredentials": "Google Cloud 憑證",
		"googleCloudKeyFile": "Google Cloud 金鑰檔案路徑",
		"googleCloudProjectId": "Google Cloud 專案 ID",
		"googleCloudRegion": "Google Cloud 區域",
		"lmStudio": {
			"baseUrl": "基礎 URL（選用）",
			"modelId": "模型 ID",
			"speculativeDecoding": "啟用預測性解碼",
			"draftModelId": "草稿模型 ID",
			"draftModelDesc": "草稿模型必須來自相同模型系列才能正確運作。",
			"selectDraftModel": "選擇草稿模型",
			"noModelsFound": "未找到草稿模型。請確保 LM Studio 以伺服器模式執行。",
			"description": "LM Studio 允許您在本機電腦執行模型。詳細資訊請參閱快速入門指南。您需要啟動 LM Studio 的本機伺服器功能才能與此擴充功能搭配使用。<span>注意：</span> eLai Code 使用複雜提示，與 Claude 模型搭配最佳。功能較弱的模型可能無法正常運作。"
		},
		"ollama": {
			"baseUrl": "基礎 URL（選用）",
			"modelId": "模型 ID",
			"description": "Ollama 允許您在本機電腦執行模型。請參閱快速入門指南。",
			"warning": "注意：eLai Code 使用複雜提示，與 Claude 模型搭配最佳。功能較弱的模型可能無法正常運作。"
		},
		"unboundApiKey": "Unbound API 金鑰",
		"getUnboundApiKey": "取得 Unbound API 金鑰",
		"humanRelay": {
			"description": "不需要 API 金鑰，但使用者需要協助將資訊複製並貼上到網頁聊天 AI。",
			"instructions": "使用期間會彈出對話框，並自動將目前訊息複製到剪貼簿。您需要將這些內容貼上到網頁版 AI（如 ChatGPT 或 Claude），然後將 AI 的回覆複製回對話框並點選確認按鈕。"
		},
		"openRouter": {
			"providerRouting": {
				"title": "OpenRouter 供應商路由",
				"description": "OpenRouter 會將請求路由到適合您模型的最佳可用供應商。預設情況下，請求會在頂尖供應商之間進行負載平衡以最大化正常運作時間。您也可以為此模型選擇特定的供應商。",
				"learnMore": "了解更多關於供應商路由的資訊"
			}
		},
		"customModel": {
			"capabilities": "設定自訂 OpenAI 相容模型的功能和定價。請謹慎設定模型功能，因為這會影響 eLai Code 的運作方式。",
			"maxTokens": {
				"label": "最大輸出 Token",
				"description": "模型能在一則回應中產生的最大 Token 數量。（設為 -1 則由伺服器決定最大值）"
			},
			"contextWindow": {
				"label": "上下文視窗大小",
				"description": "模型能處理的總 Token 數量（包含輸入和輸出）"
			},
			"imageSupport": {
				"label": "影像支援",
				"description": "此模型是否能夠處理和理解影像？"
			},
			"computerUse": {
				"label": "電腦使用",
				"description": "此模型是否能夠與瀏覽器互動？（例如 Claude 3.7 Sonnet）"
			},
			"promptCache": {
				"label": "提示快取",
				"description": "此模型是否能夠快取提示？"
			},
			"pricing": {
				"input": {
					"label": "輸入價格",
					"description": "輸入/提示每百萬 Token 的費用。這會影響向模型傳送內容和指令時的費用。"
				},
				"output": {
					"label": "輸出價格",
					"description": "模型回應每百萬 Token 的費用。這會影響模型產生內容的費用。"
				},
				"cacheReads": {
					"label": "快取讀取價格",
					"description": "每百萬 Token 的快取讀取費用。當從快取中取得已儲存的回應時，會收取此費用。"
				},
				"cacheWrites": {
					"label": "快取寫入價格",
					"description": "每百萬 Token 的快取寫入費用。當提示首次被儲存至快取時，會收取此費用。"
				}
			},
			"resetDefaults": "重設為預設值"
		},
		"rateLimitSeconds": {
			"label": "速率限制",
			"description": "API 請求間的最短時間"
		},
		"reasoningEffort": {
			"label": "模型推理強度",
			"high": "高",
			"medium": "中",
			"low": "低"
		}
	},
	"browser": {
		"enable": {
			"label": "啟用瀏覽器工具",
			"description": "啟用後，Roo 可在使用支援電腦使用的模型時使用瀏覽器與網站互動。"
		},
		"viewport": {
			"label": "視窗大小",
			"description": "選擇瀏覽器互動的視窗大小。這會影響網站的顯示方式和互動方式。",
			"options": {
				"largeDesktop": "大型桌面 (1280x800)",
				"smallDesktop": "小型桌面 (900x600)",
				"tablet": "平板 (768x1024)",
				"mobile": "行動裝置 (360x640)"
			}
		},
		"screenshotQuality": {
			"label": "截圖品質",
			"description": "調整瀏覽器截圖的 WebP 品質。數值越高截圖越清晰，但會增加 token 用量。"
		},
		"remote": {
			"label": "使用遠端瀏覽器連線",
			"description": "連線到啟用遠端除錯的 Chrome 瀏覽器（--remote-debugging-port=9222）。",
			"urlPlaceholder": "自訂 URL（例如 http://localhost:9222）",
			"testButton": "測試連線",
			"testingButton": "測試中...",
			"instructions": "請輸入 DevTools Protocol 主機位址，或留空以自動偵測本機 Chrome 執行個體。「測試連線」按鈕將嘗試連線至您提供的自訂 URL，若未提供則會自動偵測。"
		}
	},
	"checkpoints": {
		"enable": {
			"label": "啟用自動檢查點",
			"description": "啟用後，Roo 將在工作執行期間自動建立檢查點，使審核變更或回到早期狀態變得容易。"
		}
	},
	"notifications": {
		"sound": {
			"label": "啟用音效",
			"description": "啟用後，Roo 將為通知和事件播放音效。",
			"volumeLabel": "音量"
		},
		"tts": {
			"label": "啟用文字轉語音",
			"description": "啟用後，Roo 將使用文字轉語音功能朗讀其回應。",
			"speedLabel": "速度"
		}
	},
	"contextManagement": {
		"description": "控制 AI 上下文視窗中要包含哪些資訊，會影響 token 用量和回應品質",
		"openTabs": {
			"label": "開啟分頁的上下文限制",
			"description": "上下文中最多包含多少個 VS Code 開啟的分頁。數值越高提供的上下文越多，但 token 用量也會增加。"
		},
		"workspaceFiles": {
			"label": "工作區檔案的上下文限制",
			"description": "目前工作目錄中最多包含多少個檔案。數值越高提供的上下文越多，但 token 用量也會增加。"
		},
		"rooignore": {
			"label": "在列表和搜尋中顯示被 .rooignore 排除的檔案",
			"description": "啟用後，符合 .rooignore 規則的檔案會在列表中顯示並標示鎖定圖示。停用後，這些檔案將完全從檔案列表和搜尋結果中隱藏。"
		},
		"maxReadFile": {
			"label": "檔案讀取自動截斷閾值",
			"description": "當模型未指定起始/結束值時，Roo 讀取的行數。如果此數值小於檔案總行數，Roo 將產生程式碼定義的行號索引。特殊情況：-1 指示 Roo 讀取整個檔案（不建立索引），0 指示不讀取任何行並僅提供行索引以取得最小上下文。較低的值可最小化初始上下文使用，允許後續精確的行範圍讀取。明確指定起始/結束的請求不受此設定限制。",
			"lines": "行",
			"always_full_read": "始終讀取整個檔案"
		}
	},
	"terminal": {
		"outputLineLimit": {
			"label": "終端機輸出行數限制",
			"description": "執行命令時終端機輸出的最大行數。超過此限制時，會從中間移除多餘的行數，以節省 token 用量。"
		},
		"shellIntegrationTimeout": {
			"label": "終端機 Shell 整合逾時",
			"description": "執行命令前等待 Shell 整合初始化的最長時間。如果您的 Shell 啟動較慢，且終端機出現「Shell 整合無法使用」的錯誤訊息，可能需要提高此數值。"
		},
		"zdotdir": {
			"label": "啟用 ZDOTDIR 處理",
			"description": "啟用後將建立暫存目錄用於 ZDOTDIR，以正確處理 zsh shell 整合。這確保 VSCode shell 整合能與 zsh 正常運作，同時保留您的 zsh 設定。（實驗性）"
		},
		"commandDelay": {
			"label": "終端機命令延遲",
			"description": "命令執行後添加的延遲時間（毫秒）。預設值為 0 時完全停用延遲。這可以幫助確保在有計時問題的終端機中完整擷取命令輸出。在大多數終端機中，這是透過設定 `PROMPT_COMMAND='sleep N'` 實現的，而 PowerShell 會在每個命令結尾加入 `start-sleep`。最初是為了解決 VSCode 錯誤#237208，現在可能不再需要。"
		},
		"powershellCounter": {
			"label": "啟用 PowerShell 計數器解決方案",
			"description": "啟用後，會在 PowerShell 命令中加入計數器以確保命令正確執行。這有助於解決可能存在輸出擷取問題的 PowerShell 終端機。"
		},
		"zshClearEolMark": {
			"label": "清除 ZSH 行尾標記",
			"description": "啟用後，透過設定 PROMPT_EOL_MARK='' 清除 ZSH 行尾標記。這可以防止命令輸出以特殊字元（如 '%'）結尾時的解析問題。"
		},
		"zshOhMy": {
			"label": "啟用 Oh My Zsh 整合",
			"description": "啟用後，設定 ITERM_SHELL_INTEGRATION_INSTALLED=Yes 以啟用 Oh My Zsh shell 整合功能。（實驗性）"
		},
		"zshP10k": {
			"label": "啟用 Powerlevel10k 整合",
			"description": "啟用後，設定 POWERLEVEL9K_TERM_SHELL_INTEGRATION=true 以啟用 Powerlevel10k shell 整合功能。（實驗性）"
		}
	},
	"advanced": {
		"diff": {
			"label": "透過差異比對編輯",
			"description": "啟用後，Roo 可更快速地編輯檔案，並自動拒絕不完整的整檔覆寫。搭配最新的 Claude 3.7 Sonnet 模型效果最佳。",
			"strategy": {
				"label": "差異比對策略",
				"options": {
					"standard": "標準（單一區塊）",
					"multiBlock": "實驗性：多區塊差異",
					"unified": "實驗性：統一差異"
				},
				"descriptions": {
					"standard": "標準策略一次只修改一個程式碼區塊。",
					"unified": "統一差異策略會嘗試多種比對方式，並選擇最佳方案。",
					"multiBlock": "多區塊策略可在單一請求中更新檔案內的多個程式碼區塊。"
				}
			},
			"matchPrecision": {
				"label": "比對精確度",
				"description": "此滑桿控制套用差異時程式碼區段的比對精確度。較低的數值允許更彈性的比對，但也會增加錯誤取代的風險。使用低於 100% 的數值時請特別謹慎。"
			}
		}
	},
	"experimental": {
		"warning": "⚠️",
		"DIFF_STRATEGY_UNIFIED": {
			"name": "使用實驗性統一差異比對策略",
			"description": "啟用實驗性的統一差異比對策略。此策略可能減少因模型錯誤而導致的重試次數，但也可能導致意外行為或錯誤的編輯。請務必了解風險，並願意仔細檢查所有變更後再啟用。"
		},
		"SEARCH_AND_REPLACE": {
			"name": "使用實驗性搜尋與取代工具",
			"description": "啟用實驗性的搜尋與取代工具，允許 Roo 在單一請求中取代多個符合的內容。"
		},
		"INSERT_BLOCK": {
			"name": "使用實驗性插入內容工具",
			"description": "啟用實驗性的插入內容工具，允許 Roo 直接在指定行號插入內容，而無需產生差異比對。"
		},
		"POWER_STEERING": {
			"name": "使用實驗性「動力輔助」模式",
			"description": "啟用後，Roo 將更頻繁地提醒模型目前模式的詳細設定。這能讓模型更嚴格遵守角色定義和自訂指令，但每則訊息會使用更多 token。"
		},
		"MULTI_SEARCH_AND_REPLACE": {
			"name": "使用實驗性多區塊差異比對工具",
			"description": "啟用後，Roo 將使用多區塊差異比對工具，嘗試在單一請求中更新檔案內的多個程式碼區塊。"
		}
	},
	"temperature": {
		"useCustom": "使用自訂溫度",
		"description": "控制模型回應的隨機性",
		"rangeDescription": "較高值使輸出更隨機，較低值更確定"
	},
	"modelInfo": {
		"supportsImages": "支援影像",
		"noImages": "不支援影像",
		"supportsComputerUse": "支援電腦使用",
		"noComputerUse": "不支援電腦使用",
		"supportsPromptCache": "支援提示快取",
		"noPromptCache": "不支援提示快取",
		"maxOutput": "最大輸出",
		"inputPrice": "輸入價格",
		"outputPrice": "輸出價格",
		"cacheReadsPrice": "快取讀取價格",
		"cacheWritesPrice": "快取寫入價格",
		"enableStreaming": "啟用串流輸出",
		"enableR1Format": "啟用 R1 模型參數",
		"enableR1FormatTips": "使用 QWQ 等 R1 模型時必須啟用，以避免發生 400 錯誤",
		"useAzure": "使用 Azure",
		"azureApiVersion": "設定 Azure API 版本",
		"gemini": {
			"freeRequests": "* 每分鐘可免費使用 {{count}} 次請求，超過後將依提示大小計費。",
			"pricingDetails": "詳細資訊請參閱定價說明。",
			"billingEstimate": "* 費用為估算值 - 實際費用取決於提示大小。"
		}
	},
	"modelPicker": {
		"automaticFetch": "此擴充功能會自動從 <serviceLink>{{serviceName}}</serviceLink> 取得最新的可用模型清單。如果不確定要選哪個模型，建議使用 <defaultModelLink>{{defaultModelId}}</defaultModelLink>，這是與 eLai Code 最佳搭配的模型。您也可以搜尋「free」來檢視目前可用的免費選項。",
		"label": "模型",
		"searchPlaceholder": "搜尋",
		"noMatchFound": "找不到符合的項目",
		"useCustomModel": "使用自訂模型：{{modelId}}"
	},
	"footer": {
		"feedback": "若您有任何問題或建議，歡迎至 <githubLink>github.com/RooVetGit/Roo-Code</githubLink> 提出 issue，或加入 <redditLink>reddit.com/r/RooCode</redditLink> 或 <discordLink>discord.gg/roocode</discordLink> 討論。",
		"telemetry": {
			"label": "允許匿名錯誤與使用情況回報",
			"description": "透過傳送匿名的使用資料與錯誤回報，協助改善 eLai Code。我們絕不會傳送您的程式碼、提示或個人資訊。詳細資訊請參閱我們的隱私權政策。"
		},
		"settings": {
			"import": "匯入",
			"export": "匯出",
			"reset": "重設"
		}
	},
	"thinkingBudget": {
		"maxTokens": "最大 token 數",
		"maxThinkingTokens": "最大思考 token 數"
	},
	"validation": {
		"apiKey": "請提供有效的 API 金鑰。",
		"awsRegion": "請選擇要用於 Amazon Bedrock 的區域。",
		"googleCloud": "請提供有效的 Google Cloud 專案 ID 和區域。",
		"modelId": "請提供有效的模型 ID。",
		"modelSelector": "請提供有效的模型選擇器。",
		"openAi": "請提供有效的基礎 URL、API 金鑰和模型 ID。",
		"arn": {
			"invalidFormat": "ARN 格式無效，請檢查格式要求。",
			"regionMismatch": "警告：您 ARN 中的區域 ({{arnRegion}}) 與您選擇的區域 ({{region}}) 不符，可能導致存取問題。系統將使用 ARN 中指定的區域。"
		},
		"modelAvailability": "您指定的模型 ID ({{modelId}}) 目前無法使用，請選擇其他模型。"
	},
	"placeholders": {
		"apiKey": "請輸入 API 金鑰...",
		"profileName": "請輸入設定檔名稱",
		"accessKey": "請輸入存取金鑰...",
		"secretKey": "請輸入金鑰...",
		"sessionToken": "請輸入工作階段權杖...",
		"credentialsJson": "請輸入憑證 JSON...",
		"keyFilePath": "請輸入金鑰檔案路徑...",
		"projectId": "請輸入專案 ID...",
		"customArn": "請輸入 ARN（例：arn:aws:bedrock:us-east-1:123456789012:foundation-model/my-model）",
		"baseUrl": "請輸入基礎 URL...",
		"modelId": {
			"lmStudio": "例：meta-llama-3.1-8b-instruct",
			"lmStudioDraft": "例：lmstudio-community/llama-3.2-1b-instruct",
			"ollama": "例：llama3.1"
		},
		"numbers": {
			"maxTokens": "例：4096",
			"contextWindow": "例：128000",
			"inputPrice": "例：0.0001",
			"outputPrice": "例：0.0002",
			"cacheWritePrice": "例：0.00005"
		}
	},
	"defaults": {
		"ollamaUrl": "預設：http://localhost:11434",
		"lmStudioUrl": "預設：http://localhost:1234",
		"geminiUrl": "預設：https://generativelanguage.googleapis.com"
	},
	"labels": {
		"customArn": "自訂 ARN",
		"useCustomArn": "使用自訂 ARN..."
	},
	"interface": {
		"showgreeting": {
			"label": "顯示歡迎訊息",
			"description": "啟用後，Roo 將顯示歡迎訊息與介紹。"
		}
	}
}<|MERGE_RESOLUTION|>--- conflicted
+++ resolved
@@ -29,12 +29,8 @@
 		"advanced": "進階",
 		"experimental": "實驗性功能",
 		"language": "語言",
-<<<<<<< HEAD
-		"about": "關於 eLai Code"
-=======
-		"about": "關於 Roo Code",
+		"about": "關於 eLai Code",
 		"interface": "介面"
->>>>>>> 4bf746d6
 	},
 	"autoApprove": {
 		"description": "允許 Roo 無需核准即執行操作。僅在您完全信任 AI 並了解相關安全風險時啟用這些設定。",
