{
	"common": {
		"save": "Kaydet",
		"done": "Tamamlandı",
		"cancel": "İptal",
		"reset": "Sıfırla",
		"select": "Seç"
	},
	"header": {
		"title": "Ayarlar",
		"saveButtonTooltip": "Değişiklikleri kaydet",
		"nothingChangedTooltip": "Hiçbir şey değişmedi",
		"doneButtonTooltip": "Kaydedilmemiş değişiklikleri at ve ayarlar panelini kapat"
	},
	"unsavedChangesDialog": {
		"title": "Kaydedilmemiş Değişiklikler",
		"description": "Değişiklikleri atmak ve devam etmek istiyor musunuz?",
		"cancelButton": "İptal",
		"discardButton": "Değişiklikleri At"
	},
	"sections": {
		"providers": "Sağlayıcılar",
		"autoApprove": "Otomatik Onay",
		"browser": "Tarayıcı / Bilgisayar Kullanımı",
		"checkpoints": "Kontrol Noktaları",
		"notifications": "Bildirimler",
		"contextManagement": "Bağlam Yönetimi",
		"terminal": "Terminal",
		"advanced": "Gelişmiş",
		"experimental": "Deneysel Özellikler",
		"language": "Dil",
<<<<<<< HEAD
		"about": "eLai Code Hakkında"
=======
		"about": "Roo Code Hakkında",
		"interface": "Arayüz"
>>>>>>> 4bf746d6
	},
	"autoApprove": {
		"description": "Roo'nun onay gerektirmeden otomatik olarak işlemler gerçekleştirmesine izin verin. Bu ayarları yalnızca yapay zekaya tamamen güveniyorsanız ve ilgili güvenlik risklerini anlıyorsanız etkinleştirin.",
		"readOnly": {
			"label": "Okuma",
			"description": "Etkinleştirildiğinde, Roo otomatik olarak dizin içeriğini görüntüleyecek ve Onayla düğmesine tıklamanıza gerek kalmadan dosyaları okuyacaktır.",
			"outsideWorkspace": {
				"label": "Çalışma alanı dışındaki dosyaları dahil et",
				"description": "Roo'nun onay gerektirmeden mevcut çalışma alanı dışındaki dosyaları okumasına izin ver."
			}
		},
		"write": {
			"label": "Yazma",
			"description": "Onay gerektirmeden otomatik olarak dosya oluştur ve düzenle",
			"delayLabel": "Tanılamanın potansiyel sorunları tespit etmesine izin vermek için yazmalardan sonra gecikme",
			"outsideWorkspace": {
				"label": "Çalışma alanı dışındaki dosyaları dahil et",
				"description": "Roo'nun onay gerektirmeden mevcut çalışma alanı dışında dosya oluşturmasına ve düzenlemesine izin ver."
			}
		},
		"browser": {
			"label": "Tarayıcı",
			"description": "Onay gerektirmeden otomatik olarak tarayıcı eylemleri gerçekleştir. Not: Yalnızca model bilgisayar kullanımını desteklediğinde geçerlidir"
		},
		"retry": {
			"label": "Yeniden Dene",
			"description": "Sunucu bir hata yanıtı döndürdüğünde başarısız API isteklerini otomatik olarak yeniden dene",
			"delayLabel": "İsteği yeniden denemeden önce gecikme"
		},
		"mcp": {
			"label": "MCP",
			"description": "MCP Sunucuları görünümünde bireysel MCP araçlarının otomatik onayını etkinleştir (hem bu ayar hem de aracın \"Her zaman izin ver\" onay kutusu gerekir)"
		},
		"modeSwitch": {
			"label": "Mod",
			"description": "Onay gerektirmeden otomatik olarak farklı modlar arasında geçiş yap"
		},
		"subtasks": {
			"label": "Alt Görevler",
			"description": "Onay gerektirmeden alt görevlerin oluşturulmasına ve tamamlanmasına izin ver"
		},
		"execute": {
			"label": "Yürüt",
			"description": "Onay gerektirmeden otomatik olarak izin verilen terminal komutlarını yürüt",
			"allowedCommands": "İzin Verilen Otomatik Yürütme Komutları",
			"allowedCommandsDescription": "\"Yürütme işlemlerini her zaman onayla\" etkinleştirildiğinde otomatik olarak yürütülebilen komut önekleri. Tüm komutlara izin vermek için * ekleyin (dikkatli kullanın).",
			"commandPlaceholder": "Komut öneki girin (örn. 'git ')",
			"addButton": "Ekle"
		}
	},
	"providers": {
		"configProfile": "Yapılandırma Profili",
		"providerDocumentation": "{{provider}} Dokümantasyonu",
		"description": "Sağlayıcılar ve ayarlar arasında hızlıca geçiş yapmak için farklı API yapılandırmalarını kaydedin.",
		"apiProvider": "API Sağlayıcı",
		"model": "Model",
		"nameEmpty": "İsim boş olamaz",
		"nameExists": "Bu isme sahip bir profil zaten mevcut",
		"deleteProfile": "Profili sil",
		"invalidArnFormat": "Geçersiz ARN formatı. Yukarıdaki örnekleri kontrol edin.",
		"enterNewName": "Yeni ad girin",
		"addProfile": "Profil ekle",
		"renameProfile": "Profili yeniden adlandır",
		"newProfile": "Yeni yapılandırma profili",
		"enterProfileName": "Profil adını girin",
		"createProfile": "Profil oluştur",
		"cannotDeleteOnlyProfile": "Yalnızca tek profili silemezsiniz",
		"searchPlaceholder": "Profilleri ara",
		"noMatchFound": "Eşleşen profil bulunamadı",
		"vscodeLmDescription": "VS Code Dil Modeli API'si, diğer VS Code uzantıları tarafından sağlanan modelleri çalıştırmanıza olanak tanır (GitHub Copilot dahil ancak bunlarla sınırlı değildir). Başlamanın en kolay yolu, VS Code Marketplace'ten Copilot ve Copilot Chat uzantılarını yüklemektir.",
		"awsCustomArnUse": "Kullanmak istediğiniz model için geçerli bir Amazon Bedrock ARN'si girin. Format örnekleri:",
		"awsCustomArnDesc": "ARN içindeki bölgenin yukarıda seçilen AWS Bölgesiyle eşleştiğinden emin olun.",
		"openRouterApiKey": "OpenRouter API Anahtarı",
		"getOpenRouterApiKey": "OpenRouter API Anahtarı Al",
		"apiKeyStorageNotice": "API anahtarları VSCode'un Gizli Depolamasında güvenli bir şekilde saklanır",
		"glamaApiKey": "Glama API Anahtarı",
		"getGlamaApiKey": "Glama API Anahtarı Al",
		"useCustomBaseUrl": "Özel temel URL kullan",
		"useHostHeader": "Özel Host başlığı kullan",
		"useLegacyFormat": "Eski OpenAI API formatını kullan",
		"requestyApiKey": "Requesty API Anahtarı",
		"getRequestyApiKey": "Requesty API Anahtarı Al",
		"openRouterTransformsText": "İstem ve mesaj zincirlerini bağlam boyutuna sıkıştır (<a>OpenRouter Dönüşümleri</a>)",
		"anthropicApiKey": "Anthropic API Anahtarı",
		"getAnthropicApiKey": "Anthropic API Anahtarı Al",
		"anthropicUseAuthToken": "Anthropic API Anahtarını X-Api-Key yerine Authorization başlığı olarak geçir",
		"deepSeekApiKey": "DeepSeek API Anahtarı",
		"getDeepSeekApiKey": "DeepSeek API Anahtarı Al",
		"geminiApiKey": "Gemini API Anahtarı",
		"getGeminiApiKey": "Gemini API Anahtarı Al",
		"openAiApiKey": "OpenAI API Anahtarı",
		"openAiBaseUrl": "Temel URL",
		"getOpenAiApiKey": "OpenAI API Anahtarı Al",
		"mistralApiKey": "Mistral API Anahtarı",
		"getMistralApiKey": "Mistral / Codestral API Anahtarı Al",
		"codestralBaseUrl": "Codestral Temel URL (İsteğe bağlı)",
		"codestralBaseUrlDesc": "Codestral modeli için alternatif URL ayarlayın.",
		"xaiApiKey": "xAI API Anahtarı",
		"getXaiApiKey": "xAI API Anahtarı Al",
		"awsCredentials": "AWS Kimlik Bilgileri",
		"awsProfile": "AWS Profili",
		"awsProfileName": "AWS Profil Adı",
		"awsAccessKey": "AWS Erişim Anahtarı",
		"awsSecretKey": "AWS Gizli Anahtarı",
		"awsSessionToken": "AWS Oturum Belirteci",
		"awsRegion": "AWS Bölgesi",
		"awsCrossRegion": "Bölgeler arası çıkarım kullan",
		"enablePromptCaching": "İstem önbelleğini etkinleştir",
		"enablePromptCachingTitle": "Desteklenen modeller için performansı artırmak ve maliyetleri azaltmak için istem önbelleğini etkinleştir.",
		"cacheUsageNote": "Not: Önbellek kullanımını görmüyorsanız, farklı bir model seçip ardından istediğiniz modeli tekrar seçmeyi deneyin.",
		"vscodeLmModel": "Dil Modeli",
		"vscodeLmWarning": "Not: Bu çok deneysel bir entegrasyondur ve sağlayıcı desteği değişebilir. Bir modelin desteklenmediğine dair bir hata alırsanız, bu sağlayıcı tarafındaki bir sorundur.",
		"googleCloudSetup": {
			"title": "Google Cloud Vertex AI'yi kullanmak için şunları yapmanız gerekir:",
			"step1": "1. Google Cloud hesabı oluşturun, Vertex AI API'sini etkinleştirin ve istediğiniz Claude modellerini etkinleştirin.",
			"step2": "2. Google Cloud CLI'yi yükleyin ve uygulama varsayılan kimlik bilgilerini yapılandırın.",
			"step3": "3. Veya kimlik bilgileriyle bir hizmet hesabı oluşturun."
		},
		"googleCloudCredentials": "Google Cloud Kimlik Bilgileri",
		"googleCloudKeyFile": "Google Cloud Anahtar Dosyası Yolu",
		"googleCloudProjectId": "Google Cloud Proje Kimliği",
		"googleCloudRegion": "Google Cloud Bölgesi",
		"lmStudio": {
			"baseUrl": "Temel URL (İsteğe bağlı)",
			"modelId": "Model Kimliği",
			"speculativeDecoding": "Spekülatif Kod Çözmeyi Etkinleştir",
			"draftModelId": "Taslak Model Kimliği",
			"draftModelDesc": "Spekülatif kod çözmenin doğru çalışması için taslak model aynı model ailesinden olmalıdır.",
			"selectDraftModel": "Taslak Model Seç",
			"noModelsFound": "Taslak model bulunamadı. Lütfen LM Studio'nun Sunucu Modu etkinken çalıştığından emin olun.",
			"description": "LM Studio, modelleri bilgisayarınızda yerel olarak çalıştırmanıza olanak tanır. Başlamak için <a>hızlı başlangıç kılavuzlarına</a> bakın. Bu uzantıyla kullanmak için LM Studio'nun <b>yerel sunucu</b> özelliğini de başlatmanız gerekecektir. <span>Not:</span> eLai Code karmaşık istemler kullanır ve Claude modelleriyle en iyi şekilde çalışır. Daha az yetenekli modeller beklendiği gibi çalışmayabilir."
		},
		"ollama": {
			"baseUrl": "Temel URL (İsteğe bağlı)",
			"modelId": "Model Kimliği",
			"description": "Ollama, modelleri bilgisayarınızda yerel olarak çalıştırmanıza olanak tanır. Başlamak için hızlı başlangıç kılavuzlarına bakın.",
			"warning": "Not: eLai Code karmaşık istemler kullanır ve Claude modelleriyle en iyi şekilde çalışır. Daha az yetenekli modeller beklendiği gibi çalışmayabilir."
		},
		"unboundApiKey": "Unbound API Anahtarı",
		"getUnboundApiKey": "Unbound API Anahtarı Al",
		"humanRelay": {
			"description": "API anahtarı gerekmez, ancak kullanıcının bilgileri web sohbet yapay zekasına kopyalayıp yapıştırması gerekir.",
			"instructions": "Kullanım sırasında bir iletişim kutusu açılacak ve mevcut mesaj otomatik olarak panoya kopyalanacaktır. Bunları web yapay zekalarına (ChatGPT veya Claude gibi) yapıştırmanız, ardından yapay zekanın yanıtını iletişim kutusuna kopyalayıp onay düğmesine tıklamanız gerekir."
		},
		"openRouter": {
			"providerRouting": {
				"title": "OpenRouter Sağlayıcı Yönlendirmesi",
				"description": "OpenRouter, modeliniz için mevcut en iyi sağlayıcılara istekleri yönlendirir. Varsayılan olarak, istekler çalışma süresini en üst düzeye çıkarmak için en iyi sağlayıcılar arasında dengelenir. Ancak, bu model için kullanılacak belirli bir sağlayıcı seçebilirsiniz.",
				"learnMore": "Sağlayıcı yönlendirmesi hakkında daha fazla bilgi edinin"
			}
		},
		"customModel": {
			"capabilities": "Özel OpenAI uyumlu modelinizin yeteneklerini ve fiyatlandırmasını yapılandırın. Model yeteneklerini belirtirken dikkatli olun, çünkü bunlar eLai Code'un performansını etkileyebilir.",
			"maxTokens": {
				"label": "Maksimum Çıktı Token'ları",
				"description": "Modelin bir yanıtta üretebileceği maksimum token sayısı. (Sunucunun maksimum token'ları ayarlamasına izin vermek için -1 belirtin.)"
			},
			"contextWindow": {
				"label": "Bağlam Penceresi Boyutu",
				"description": "Modelin işleyebileceği toplam token sayısı (giriş + çıkış)."
			},
			"imageSupport": {
				"label": "Görüntü Desteği",
				"description": "Bu model görüntüleri işleyip anlayabilir mi?"
			},
			"computerUse": {
				"label": "Bilgisayar Kullanımı",
				"description": "Bu model bir tarayıcıyla etkileşim kurabilir mi? (örn. Claude 3.7 Sonnet)"
			},
			"promptCache": {
				"label": "İstem Önbelleği",
				"description": "Bu model istemleri önbelleğe alabilir mi?"
			},
			"pricing": {
				"input": {
					"label": "Giriş Fiyatı",
					"description": "Giriş/istem başına milyon token maliyeti. Bu, modele bağlam ve talimatlar gönderme maliyetini etkiler."
				},
				"output": {
					"label": "Çıkış Fiyatı",
					"description": "Model yanıtı başına milyon token maliyeti. Bu, oluşturulan içerik ve tamamlamaların maliyetini etkiler."
				},
				"cacheReads": {
					"label": "Önbellek Okuma Fiyatı",
					"description": "Önbellekten okuma başına milyon token maliyeti. Bu, önbelleğe alınmış bir yanıt alındığında uygulanan fiyattır."
				},
				"cacheWrites": {
					"label": "Önbellek Yazma Fiyatı",
					"description": "Önbelleğe yazma başına milyon token maliyeti. Bu, bir istem ilk kez önbelleğe alındığında uygulanan fiyattır."
				}
			},
			"resetDefaults": "Varsayılanlara Sıfırla"
		},
		"rateLimitSeconds": {
			"label": "Hız sınırı",
			"description": "API istekleri arasındaki minimum süre."
		},
		"reasoningEffort": {
			"label": "Model Akıl Yürütme Çabası",
			"high": "Yüksek",
			"medium": "Orta",
			"low": "Düşük"
		}
	},
	"browser": {
		"enable": {
			"label": "Tarayıcı aracını etkinleştir",
			"description": "Etkinleştirildiğinde, Roo bilgisayar kullanımını destekleyen modeller kullanırken web siteleriyle etkileşim kurmak için bir tarayıcı kullanabilir."
		},
		"viewport": {
			"label": "Görünüm alanı boyutu",
			"description": "Tarayıcı etkileşimleri için görünüm alanı boyutunu seçin. Bu, web sitelerinin nasıl görüntülendiğini ve etkileşime girdiğini etkiler.",
			"options": {
				"largeDesktop": "Büyük Masaüstü (1280x800)",
				"smallDesktop": "Küçük Masaüstü (900x600)",
				"tablet": "Tablet (768x1024)",
				"mobile": "Mobil (360x640)"
			}
		},
		"screenshotQuality": {
			"label": "Ekran görüntüsü kalitesi",
			"description": "Tarayıcı ekran görüntülerinin WebP kalitesini ayarlayın. Daha yüksek değerler daha net ekran görüntüleri sağlar ancak token kullanımını artırır."
		},
		"remote": {
			"label": "Uzak tarayıcı bağlantısı kullan",
			"description": "Uzaktan hata ayıklama etkinleştirilmiş olarak çalışan bir Chrome tarayıcısına bağlanın (--remote-debugging-port=9222).",
			"urlPlaceholder": "Özel URL (örn. http://localhost:9222)",
			"testButton": "Bağlantıyı Test Et",
			"testingButton": "Test Ediliyor...",
			"instructions": "DevTools protokolü ana bilgisayar adresini girin veya yerel Chrome örneklerini otomatik olarak keşfetmek için boş bırakın. Bağlantıyı Test Et düğmesi, sağlanmışsa özel URL'yi deneyecek veya alan boşsa otomatik olarak keşfedecektir."
		}
	},
	"checkpoints": {
		"enable": {
			"label": "Otomatik kontrol noktalarını etkinleştir",
			"description": "Etkinleştirildiğinde, Roo görev yürütme sırasında otomatik olarak kontrol noktaları oluşturarak değişiklikleri gözden geçirmeyi veya önceki durumlara dönmeyi kolaylaştırır."
		}
	},
	"notifications": {
		"sound": {
			"label": "Ses efektlerini etkinleştir",
			"description": "Etkinleştirildiğinde, Roo bildirimler ve olaylar için ses efektleri çalacaktır.",
			"volumeLabel": "Ses Düzeyi"
		},
		"tts": {
			"label": "Metinden sese özelliğini etkinleştir",
			"description": "Etkinleştirildiğinde, Roo yanıtlarını metinden sese teknolojisi kullanarak sesli okuyacaktır.",
			"speedLabel": "Hız"
		}
	},
	"contextManagement": {
		"description": "Yapay zekanın bağlam penceresine hangi bilgilerin dahil edileceğini kontrol edin, token kullanımını ve yanıt kalitesini etkiler",
		"openTabs": {
			"label": "Açık sekmeler bağlam sınırı",
			"description": "Bağlama dahil edilecek maksimum VSCode açık sekme sayısı. Daha yüksek değerler daha fazla bağlam sağlar ancak token kullanımını artırır."
		},
		"workspaceFiles": {
			"label": "Çalışma alanı dosyaları bağlam sınırı",
			"description": "Mevcut çalışma dizini ayrıntılarına dahil edilecek maksimum dosya sayısı. Daha yüksek değerler daha fazla bağlam sağlar ancak token kullanımını artırır."
		},
		"rooignore": {
			"label": "Listelerde ve aramalarda .rooignore dosyalarını göster",
			"description": "Etkinleştirildiğinde, .rooignore'daki desenlerle eşleşen dosyalar kilit sembolü ile listelerde gösterilecektir. Devre dışı bırakıldığında, bu dosyalar dosya listelerinden ve aramalardan tamamen gizlenecektir."
		},
		"maxReadFile": {
			"label": "Dosya okuma otomatik kısaltma eşiği",
			"description": "Model başlangıç/bitiş değerlerini belirtmediğinde Roo bu sayıda satırı okur. Bu sayı dosyanın toplam satır sayısından azsa, Roo kod tanımlamalarının satır numarası dizinini oluşturur. Özel durumlar: -1, Roo'ya tüm dosyayı okumasını (dizinleme olmadan), 0 ise hiç satır okumamasını ve minimum bağlam için yalnızca satır dizinleri sağlamasını belirtir. Düşük değerler başlangıç bağlam kullanımını en aza indirir ve sonraki hassas satır aralığı okumalarına olanak tanır. Açık başlangıç/bitiş istekleri bu ayarla sınırlı değildir.",
			"lines": "satır",
			"always_full_read": "Her zaman tüm dosyayı oku"
		}
	},
	"terminal": {
		"outputLineLimit": {
			"label": "Terminal çıktısı sınırı",
			"description": "Komutları yürütürken terminal çıktısına dahil edilecek maksimum satır sayısı. Aşıldığında, token tasarrufu sağlayarak satırlar ortadan kaldırılacaktır."
		},
		"shellIntegrationTimeout": {
			"label": "Terminal kabuk entegrasyonu zaman aşımı",
			"description": "Komutları yürütmeden önce kabuk entegrasyonunun başlatılması için beklenecek maksimum süre. Kabuk başlatma süresi uzun olan kullanıcılar için, terminalde \"Shell Integration Unavailable\" hatalarını görürseniz bu değerin artırılması gerekebilir."
		},
		"zdotdir": {
			"label": "ZDOTDIR işlemeyi etkinleştir",
			"description": "Etkinleştirildiğinde, zsh kabuğu entegrasyonunu düzgün şekilde işlemek için ZDOTDIR için geçici bir dizin oluşturur. Bu, zsh yapılandırmanızı korurken VSCode kabuk entegrasyonunun zsh ile düzgün çalışmasını sağlar. (deneysel)"
		},
		"commandDelay": {
			"label": "Terminal komut gecikmesi",
			"description": "Komut yürütmesinden sonra eklenecek gecikme süresi (milisaniye). 0 varsayılan ayarı gecikmeyi tamamen devre dışı bırakır. Bu, zamanlama sorunları olan terminallerde komut çıktısının tam olarak yakalanmasını sağlamaya yardımcı olabilir. Çoğu terminalde bu, `PROMPT_COMMAND='sleep N'` ayarlanarak uygulanır ve PowerShell her komutun sonuna `start-sleep` ekler. Başlangıçta VSCode hata#237208 için bir geçici çözümdü ve gerekli olmayabilir."
		},
		"powershellCounter": {
			"label": "PowerShell sayaç geçici çözümünü etkinleştir",
			"description": "Etkinleştirildiğinde, komutların doğru şekilde yürütülmesini sağlamak için PowerShell komutlarına bir sayaç ekler. Bu, çıktı yakalama sorunları yaşayabilecek PowerShell terminallerinde yardımcı olur."
		},
		"zshClearEolMark": {
			"label": "ZSH satır sonu işaretini temizle",
			"description": "Etkinleştirildiğinde, PROMPT_EOL_MARK='' ayarlanarak ZSH satır sonu işaretini temizler. Bu, '%' gibi özel karakterlerle biten komut çıktılarının yorumlanmasında sorun yaşanmasını önler."
		},
		"zshOhMy": {
			"label": "Oh My Zsh entegrasyonunu etkinleştir",
			"description": "Etkinleştirildiğinde, Oh My Zsh kabuk entegrasyon özelliklerini etkinleştirmek için ITERM_SHELL_INTEGRATION_INSTALLED=Yes ayarlar. (deneysel)"
		},
		"zshP10k": {
			"label": "Powerlevel10k entegrasyonunu etkinleştir",
			"description": "Etkinleştirildiğinde, Powerlevel10k kabuk entegrasyon özelliklerini etkinleştirmek için POWERLEVEL9K_TERM_SHELL_INTEGRATION=true ayarlar. (deneysel)"
		}
	},
	"advanced": {
		"diff": {
			"label": "Diff'ler aracılığıyla düzenlemeyi etkinleştir",
			"description": "Etkinleştirildiğinde, Roo dosyaları daha hızlı düzenleyebilecek ve kesik tam dosya yazımlarını otomatik olarak reddedecektir. En son Claude 3.7 Sonnet modeliyle en iyi şekilde çalışır.",
			"strategy": {
				"label": "Diff stratejisi",
				"options": {
					"standard": "Standart (Tek blok)",
					"multiBlock": "Deneysel: Çoklu blok diff",
					"unified": "Deneysel: Birleştirilmiş diff"
				},
				"descriptions": {
					"standard": "Standart diff stratejisi, bir seferde tek bir kod bloğuna değişiklikler uygular.",
					"unified": "Birleştirilmiş diff stratejisi, diff'leri uygulamak için birden çok yaklaşım benimser ve en iyi yaklaşımı seçer.",
					"multiBlock": "Çoklu blok diff stratejisi, tek bir istekte bir dosyadaki birden çok kod bloğunu güncellemenize olanak tanır."
				}
			},
			"matchPrecision": {
				"label": "Eşleşme hassasiyeti",
				"description": "Bu kaydırıcı, diff'ler uygulanırken kod bölümlerinin ne kadar hassas bir şekilde eşleşmesi gerektiğini kontrol eder. Daha düşük değerler daha esnek eşleşmeye izin verir ancak yanlış değiştirme riskini artırır. %100'ün altındaki değerleri son derece dikkatli kullanın."
			}
		}
	},
	"experimental": {
		"warning": "⚠️",
		"DIFF_STRATEGY_UNIFIED": {
			"name": "Deneysel birleştirilmiş diff stratejisini kullan",
			"description": "Deneysel birleştirilmiş diff stratejisini etkinleştir. Bu strateji, model hatalarından kaynaklanan yeniden deneme sayısını azaltabilir, ancak beklenmeyen davranışlara veya hatalı düzenlemelere neden olabilir. Yalnızca riskleri anlıyorsanız ve tüm değişiklikleri dikkatlice incelemeye istekliyseniz etkinleştirin."
		},
		"SEARCH_AND_REPLACE": {
			"name": "Deneysel arama ve değiştirme aracını kullan",
			"description": "Deneysel arama ve değiştirme aracını etkinleştir, Roo'nun tek bir istekte bir arama teriminin birden fazla örneğini değiştirmesine olanak tanır."
		},
		"INSERT_BLOCK": {
			"name": "Deneysel içerik ekleme aracını kullan",
			"description": "Deneysel içerik ekleme aracını etkinleştir, Roo'nun bir diff oluşturma gereği duymadan belirli satır numaralarına içerik eklemesine olanak tanır."
		},
		"POWER_STEERING": {
			"name": "Deneysel \"güç direksiyon\" modunu kullan",
			"description": "Etkinleştirildiğinde, Roo modele geçerli mod tanımının ayrıntılarını daha sık hatırlatacaktır. Bu, rol tanımlarına ve özel talimatlara daha güçlü uyum sağlayacak, ancak mesaj başına daha fazla token kullanacaktır."
		},
		"MULTI_SEARCH_AND_REPLACE": {
			"name": "Deneysel çoklu blok diff aracını kullan",
			"description": "Etkinleştirildiğinde, Roo çoklu blok diff aracını kullanacaktır. Bu, tek bir istekte dosyadaki birden fazla kod bloğunu güncellemeye çalışacaktır."
		}
	},
	"temperature": {
		"useCustom": "Özel sıcaklık kullan",
		"description": "Model yanıtlarındaki rastgeleliği kontrol eder.",
		"rangeDescription": "Daha yüksek değerler çıktıyı daha rastgele yapar, daha düşük değerler daha deterministik hale getirir."
	},
	"modelInfo": {
		"supportsImages": "Görüntüleri destekler",
		"noImages": "Görüntüleri desteklemez",
		"supportsComputerUse": "Bilgisayar kullanımını destekler",
		"noComputerUse": "Bilgisayar kullanımını desteklemez",
		"supportsPromptCache": "İstem önbelleğini destekler",
		"noPromptCache": "İstem önbelleğini desteklemez",
		"maxOutput": "Maksimum çıktı",
		"inputPrice": "Giriş fiyatı",
		"outputPrice": "Çıkış fiyatı",
		"cacheReadsPrice": "Önbellek okuma fiyatı",
		"cacheWritesPrice": "Önbellek yazma fiyatı",
		"enableStreaming": "Akışı etkinleştir",
		"enableR1Format": "R1 model parametrelerini etkinleştir",
		"enableR1FormatTips": "QWQ gibi R1 modelleri kullanıldığında etkinleştirilmelidir, 400 hatası alınmaması için",
		"useAzure": "Azure kullan",
		"azureApiVersion": "Azure API sürümünü ayarla",
		"gemini": {
			"freeRequests": "* Dakikada {{count}} isteğe kadar ücretsiz. Bundan sonra, ücretlendirme istem boyutuna bağlıdır.",
			"pricingDetails": "Daha fazla bilgi için fiyatlandırma ayrıntılarına bakın.",
			"billingEstimate": "* Ücretlendirme bir tahmindir - kesin maliyet istem boyutuna bağlıdır."
		}
	},
	"modelPicker": {
		"automaticFetch": "Uzantı <serviceLink>{{serviceName}}</serviceLink> üzerinde bulunan mevcut modellerin en güncel listesini otomatik olarak alır. Hangi modeli seçeceğinizden emin değilseniz, eLai Code <defaultModelLink>{{defaultModelId}}</defaultModelLink> ile en iyi şekilde çalışır. Şu anda mevcut olan ücretsiz seçenekleri bulmak için \"free\" araması da yapabilirsiniz.",
		"label": "Model",
		"searchPlaceholder": "Ara",
		"noMatchFound": "Eşleşme bulunamadı",
		"useCustomModel": "Özel kullan: {{modelId}}"
	},
	"footer": {
		"feedback": "Herhangi bir sorunuz veya geri bildiriminiz varsa, <githubLink>github.com/RooVetGit/Roo-Code</githubLink> adresinde bir konu açmaktan veya <redditLink>reddit.com/r/RooCode</redditLink> ya da <discordLink>discord.gg/roocode</discordLink>'a katılmaktan çekinmeyin",
		"version": "eLai Code v{{version}}",
		"telemetry": {
			"label": "Anonim hata ve kullanım raporlamaya izin ver",
			"description": "Anonim kullanım verileri ve hata raporları göndererek eLai Code'u geliştirmeye yardımcı olun. Hiçbir kod, istem veya kişisel bilgi asla gönderilmez. Daha fazla ayrıntı için gizlilik politikamıza bakın."
		},
		"settings": {
			"import": "İçe Aktar",
			"export": "Dışa Aktar",
			"reset": "Sıfırla"
		}
	},
	"thinkingBudget": {
		"maxTokens": "Maksimum token",
		"maxThinkingTokens": "Maksimum düşünme tokeni"
	},
	"validation": {
		"apiKey": "Geçerli bir API anahtarı sağlamalısınız.",
		"awsRegion": "Amazon Bedrock kullanmak için bir bölge seçmelisiniz.",
		"googleCloud": "Geçerli bir Google Cloud proje kimliği ve bölge sağlamalısınız.",
		"modelId": "Geçerli bir model kimliği sağlamalısınız.",
		"modelSelector": "Geçerli bir model seçici sağlamalısınız.",
		"openAi": "Geçerli bir temel URL, API anahtarı ve model kimliği sağlamalısınız.",
		"arn": {
			"invalidFormat": "Geçersiz ARN formatı. Lütfen format gereksinimlerini kontrol edin.",
			"regionMismatch": "Uyarı: ARN'nizdeki bölge ({{arnRegion}}) seçtiğiniz bölge ({{region}}) ile eşleşmiyor. Bu erişim sorunlarına neden olabilir. Sağlayıcı, ARN'deki bölgeyi kullanacak."
		},
		"modelAvailability": "Sağladığınız model kimliği ({{modelId}}) kullanılamıyor. Lütfen başka bir model seçin."
	},
	"placeholders": {
		"apiKey": "API anahtarını girin...",
		"profileName": "Profil adını girin",
		"accessKey": "Erişim anahtarını girin...",
		"secretKey": "Gizli anahtarı girin...",
		"sessionToken": "Oturum belirtecini girin...",
		"credentialsJson": "Kimlik bilgileri JSON'ını girin...",
		"keyFilePath": "Anahtar dosyası yolunu girin...",
		"projectId": "Proje ID'sini girin...",
		"customArn": "ARN girin (örn. arn:aws:bedrock:us-east-1:123456789012:foundation-model/my-model)",
		"baseUrl": "Temel URL'yi girin...",
		"modelId": {
			"lmStudio": "örn. meta-llama-3.1-8b-instruct",
			"lmStudioDraft": "örn. lmstudio-community/llama-3.2-1b-instruct",
			"ollama": "örn. llama3.1"
		},
		"numbers": {
			"maxTokens": "örn. 4096",
			"contextWindow": "örn. 128000",
			"inputPrice": "örn. 0.0001",
			"outputPrice": "örn. 0.0002",
			"cacheWritePrice": "örn. 0.00005"
		}
	},
	"defaults": {
		"ollamaUrl": "Varsayılan: http://localhost:11434",
		"lmStudioUrl": "Varsayılan: http://localhost:1234",
		"geminiUrl": "Varsayılan: https://generativelanguage.googleapis.com"
	},
	"labels": {
		"customArn": "Özel ARN",
		"useCustomArn": "Özel ARN kullan..."
	},
	"interface": {
		"showgreeting": {
			"label": "Karşılama mesajını göster",
			"description": "Etkinleştirildiğinde, Roo bir karşılama mesajı ve tanıtım gösterecektir."
		}
	}
}<|MERGE_RESOLUTION|>--- conflicted
+++ resolved
@@ -29,12 +29,8 @@
 		"advanced": "Gelişmiş",
 		"experimental": "Deneysel Özellikler",
 		"language": "Dil",
-<<<<<<< HEAD
-		"about": "eLai Code Hakkında"
-=======
 		"about": "Roo Code Hakkında",
 		"interface": "Arayüz"
->>>>>>> 4bf746d6
 	},
 	"autoApprove": {
 		"description": "Roo'nun onay gerektirmeden otomatik olarak işlemler gerçekleştirmesine izin verin. Bu ayarları yalnızca yapay zekaya tamamen güveniyorsanız ve ilgili güvenlik risklerini anlıyorsanız etkinleştirin.",
