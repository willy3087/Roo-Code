--- conflicted
+++ resolved
@@ -171,53 +171,7 @@
 	"autoApprove": {
 		"title": "Otomatik-onay:",
 		"none": "Hiçbiri",
-<<<<<<< HEAD
-		"description": "Otomatik onay, eLai Code'un izin istemeden işlemler gerçekleştirmesine olanak tanır. Yalnızca tamamen güvendiğiniz eylemler için etkinleştirin. Daha detaylı yapılandırma <settingsLink>Ayarlar</settingsLink>'da mevcuttur.",
-		"actions": {
-			"readFiles": {
-				"label": "Dosyaları ve dizinleri oku",
-				"shortName": "Okuma",
-				"description": "Bilgisayarınızdaki herhangi bir dosyayı okuma erişimine izin verir."
-			},
-			"editFiles": {
-				"label": "Dosyaları düzenle",
-				"shortName": "Düzenleme",
-				"description": "Bilgisayarınızdaki herhangi bir dosyanın değiştirilmesine izin verir."
-			},
-			"executeCommands": {
-				"label": "Onaylanmış komutları çalıştır",
-				"shortName": "Komutlar",
-				"description": "Onaylanmış terminal komutlarının çalıştırılmasına izin verir. Bunu ayarlar panelinde yapılandırabilirsiniz."
-			},
-			"useBrowser": {
-				"label": "Tarayıcıyı kullan",
-				"shortName": "Tarayıcı",
-				"description": "Grafiksel arayüz olmayan bir tarayıcıda herhangi bir web sitesini başlatma ve etkileşim kurma yeteneğine izin verir."
-			},
-			"useMcp": {
-				"label": "MCP sunucularını kullan",
-				"shortName": "MCP",
-				"description": "Dosya sistemini değiştirebilen veya API'lerle etkileşime girebilen yapılandırılmış MCP sunucularının kullanımına izin verir."
-			},
-			"switchModes": {
-				"label": "Modları değiştir",
-				"shortName": "Modlar",
-				"description": "Onay gerektirmeden farklı modlar arasında otomatik geçişe izin verir."
-			},
-			"subtasks": {
-				"label": "Alt görevler oluştur ve tamamla",
-				"shortName": "Alt görevler",
-				"description": "Onay gerektirmeden alt görevlerin oluşturulmasına ve tamamlanmasına izin verir."
-			},
-			"retryRequests": {
-				"label": "Başarısız istekleri yeniden dene",
-				"shortName": "Yeniden Denemeler",
-				"description": "Sağlayıcı bir hata yanıtı döndürdüğünde başarısız API isteklerini otomatik olarak yeniden dener."
-			}
-		}
-=======
 		"description": "Otomatik onay, Roo Code'un izin istemeden işlemler gerçekleştirmesine olanak tanır. Yalnızca tamamen güvendiğiniz eylemler için etkinleştirin. Daha detaylı yapılandırma <settingsLink>Ayarlar</settingsLink>'da mevcuttur."
->>>>>>> 4bf746d6
 	},
 	"reasoning": {
 		"thinking": "Düşünüyor",
