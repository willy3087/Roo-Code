{
	"greeting": "Was kann Roo für dich tun?",
	"task": {
		"title": "Aufgabe",
		"seeMore": "Mehr anzeigen",
		"seeLess": "Weniger anzeigen",
		"tokens": "Tokens:",
		"cache": "Cache:",
		"apiCost": "API-Kosten:",
		"contextWindow": "Kontextfenster:",
		"closeAndStart": "Aufgabe schließen und neue starten",
		"export": "Aufgabenverlauf exportieren",
		"delete": "Aufgabe löschen (Shift + Klick zum Überspringen der Bestätigung)"
	},
	"unpin": "Lösen von oben",
	"pin": "Anheften",
	"tokenProgress": {
		"availableSpace": "Verfügbarer Speicher: {{amount}} Tokens",
		"tokensUsed": "Verwendete Tokens: {{used}} von {{total}}",
		"reservedForResponse": "Reserviert für Modellantwort: {{amount}} Tokens"
	},
	"retry": {
		"title": "Wiederholen",
		"tooltip": "Versuch erneut starten"
	},
	"startNewTask": {
		"title": "Neue Aufgabe starten",
		"tooltip": "Beginne eine neue Aufgabe"
	},
	"proceedAnyways": {
		"title": "Trotzdem fortfahren",
		"tooltip": "Während der Befehlsausführung fortfahren"
	},
	"save": {
		"title": "Speichern",
		"tooltip": "Dateiänderungen speichern"
	},
	"reject": {
		"title": "Ablehnen",
		"tooltip": "Diese Aktion ablehnen"
	},
	"completeSubtaskAndReturn": "Teilaufgabe abschließen und zurückkehren",
	"approve": {
		"title": "Genehmigen",
		"tooltip": "Diese Aktion genehmigen"
	},
	"runCommand": {
		"title": "Befehl ausführen",
		"tooltip": "Diesen Befehl ausführen"
	},
	"proceedWhileRunning": {
		"title": "Während Ausführung fortfahren",
		"tooltip": "Trotz Warnungen fortfahren"
	},
	"resumeTask": {
		"title": "Aufgabe fortsetzen",
		"tooltip": "Aktuelle Aufgabe fortsetzen"
	},
	"terminate": {
		"title": "Beenden",
		"tooltip": "Aktuelle Aufgabe beenden"
	},
	"cancel": {
		"title": "Abbrechen",
		"tooltip": "Aktuelle Operation abbrechen"
	},
	"scrollToBottom": "Zum Chat-Ende scrollen",
	"aboutMe": "Dank neuester Durchbrüche in agentischen Coding-Fähigkeiten kann ich komplexe Softwareentwicklungsaufgaben schrittweise bearbeiten. Mit Werkzeugen, die mir erlauben, Dateien zu erstellen und zu bearbeiten, komplexe Projekte zu erkunden, den Browser zu nutzen und Terminalbefehle auszuführen (nachdem du die Erlaubnis erteilt hast), kann ich dir auf Weisen helfen, die über Code-Vervollständigung oder technischen Support hinausgehen. Ich kann sogar MCP nutzen, um neue Werkzeuge zu erstellen und meine eigenen Fähigkeiten zu erweitern.",
	"selectMode": "Interaktionsmodus auswählen",
	"selectApiConfig": "API-Konfiguration auswählen",
	"enhancePrompt": "Prompt mit zusätzlichem Kontext verbessern",
	"addImages": "Bilder zur Nachricht hinzufügen",
	"sendMessage": "Nachricht senden",
	"typeMessage": "Nachricht eingeben...",
	"typeTask": "Gib deine Aufgabe hier ein...",
	"addContext": "@ für Kontext, / zum Moduswechsel",
	"dragFiles": "Shift halten, um Dateien einzufügen",
	"dragFilesImages": "Shift halten, um Dateien/Bilder einzufügen",
	"enhancePromptDescription": "Die Schaltfläche 'Prompt verbessern' hilft, deine Anfrage durch zusätzlichen Kontext, Klarstellungen oder Umformulierungen zu verbessern. Versuche, hier eine Anfrage einzugeben und klicke erneut auf die Schaltfläche, um zu sehen, wie es funktioniert.",
	"errorReadingFile": "Fehler beim Lesen der Datei:",
	"noValidImages": "Keine gültigen Bilder wurden verarbeitet",
	"separator": "Trennlinie",
	"edit": "Bearbeiten...",
	"forNextMode": "für nächsten Modus",
	"error": "Fehler",
	"diffError": {
		"title": "Bearbeitung fehlgeschlagen"
	},
	"troubleMessage": "Roo hat Probleme...",
	"apiRequest": {
		"title": "API-Anfrage",
		"failed": "API-Anfrage fehlgeschlagen",
		"streaming": "API-Anfrage...",
		"cancelled": "API-Anfrage abgebrochen",
		"streamingFailed": "API-Streaming fehlgeschlagen"
	},
	"checkpoint": {
		"initial": "Initialer Checkpoint",
		"regular": "Checkpoint",
		"initializingWarning": "Checkpoint wird noch initialisiert... Falls dies zu lange dauert, kannst du Checkpoints in den <settingsLink>Einstellungen</settingsLink> deaktivieren und deine Aufgabe neu starten.",
		"menu": {
			"viewDiff": "Unterschiede anzeigen",
			"restore": "Checkpoint wiederherstellen",
			"restoreFiles": "Dateien wiederherstellen",
			"restoreFilesDescription": "Stellt die Dateien deines Projekts auf einen Snapshot zurück, der an diesem Punkt erstellt wurde.",
			"restoreFilesAndTask": "Dateien & Aufgabe wiederherstellen",
			"confirm": "Bestätigen",
			"cancel": "Abbrechen",
			"cannotUndo": "Diese Aktion kann nicht rückgängig gemacht werden.",
			"restoreFilesAndTaskDescription": "Stellt die Dateien deines Projekts auf einen Snapshot zurück, der an diesem Punkt erstellt wurde, und löscht alle Nachrichten nach diesem Punkt."
		},
		"current": "Aktuell"
	},
	"instructions": {
		"wantsToFetch": "Roo möchte detaillierte Anweisungen abrufen, um bei der aktuellen Aufgabe zu helfen"
	},
	"fileOperations": {
		"wantsToRead": "Roo möchte diese Datei lesen:",
		"wantsToReadOutsideWorkspace": "Roo möchte diese Datei außerhalb des Arbeitsbereichs lesen:",
		"didRead": "Roo hat diese Datei gelesen:",
		"wantsToEdit": "Roo möchte diese Datei bearbeiten:",
		"wantsToEditOutsideWorkspace": "Roo möchte diese Datei außerhalb des Arbeitsbereichs bearbeiten:",
		"wantsToCreate": "Roo möchte eine neue Datei erstellen:"
	},
	"directoryOperations": {
		"wantsToViewTopLevel": "Roo möchte die Dateien auf oberster Ebene in diesem Verzeichnis anzeigen:",
		"didViewTopLevel": "Roo hat die Dateien auf oberster Ebene in diesem Verzeichnis angezeigt:",
		"wantsToViewRecursive": "Roo möchte rekursiv alle Dateien in diesem Verzeichnis anzeigen:",
		"didViewRecursive": "Roo hat rekursiv alle Dateien in diesem Verzeichnis angezeigt:",
		"wantsToViewDefinitions": "Roo möchte Quellcode-Definitionsnamen in diesem Verzeichnis anzeigen:",
		"didViewDefinitions": "Roo hat Quellcode-Definitionsnamen in diesem Verzeichnis angezeigt:",
		"wantsToSearch": "Roo möchte dieses Verzeichnis nach <code>{{regex}}</code> durchsuchen:",
		"didSearch": "Roo hat dieses Verzeichnis nach <code>{{regex}}</code> durchsucht:"
	},
	"commandOutput": "Befehlsausgabe",
	"response": "Antwort",
	"arguments": "Argumente",
	"mcp": {
		"wantsToUseTool": "Roo möchte ein Tool auf dem {{serverName}} MCP-Server verwenden:",
		"wantsToAccessResource": "Roo möchte auf eine Ressource auf dem {{serverName}} MCP-Server zugreifen:"
	},
	"modes": {
		"wantsToSwitch": "Roo möchte zum <code>{{mode}}</code>-Modus wechseln",
		"wantsToSwitchWithReason": "Roo möchte zum <code>{{mode}}</code>-Modus wechseln, weil: {{reason}}",
		"didSwitch": "Roo hat zum <code>{{mode}}</code>-Modus gewechselt",
		"didSwitchWithReason": "Roo hat zum <code>{{mode}}</code>-Modus gewechselt, weil: {{reason}}"
	},
	"subtasks": {
		"wantsToCreate": "Roo möchte eine neue Teilaufgabe im <code>{{mode}}</code>-Modus erstellen:",
		"wantsToFinish": "Roo möchte diese Teilaufgabe abschließen",
		"newTaskContent": "Teilaufgabenanweisungen",
		"completionContent": "Teilaufgabe abgeschlossen",
		"resultContent": "Teilaufgabenergebnisse",
		"defaultResult": "Bitte fahre mit der nächsten Aufgabe fort.",
		"completionInstructions": "Teilaufgabe abgeschlossen! Du kannst die Ergebnisse überprüfen und Korrekturen oder nächste Schritte vorschlagen. Wenn alles gut aussieht, bestätige, um das Ergebnis an die übergeordnete Aufgabe zurückzugeben."
	},
	"questions": {
		"hasQuestion": "Roo hat eine Frage:"
	},
	"taskCompleted": "Aufgabe abgeschlossen",
	"shellIntegration": {
		"unavailable": "Shell-Integration nicht verfügbar",
		"troubleshooting": "Immer noch Probleme? Klicke hier für die Shell-Integrationsdokumentation.",
		"checkSettings": "Überprüfe die Terminal-Workarounds in den Einstellungen",
		"updateVSCode": "VSCode aktualisieren",
		"supportedShell": "Stelle sicher, dass du eine unterstützte Shell verwendest: zsh, bash, fish oder PowerShell"
	},
	"powershell": {
		"issues": "Es scheint, dass du Probleme mit Windows PowerShell hast, bitte sieh dir dies an"
	},
	"autoApprove": {
		"title": "Automatische Genehmigung:",
		"none": "Keine",
<<<<<<< HEAD
		"description": "Automatische Genehmigung erlaubt eLai Code, Aktionen ohne Nachfrage auszuführen. Aktiviere dies nur für Aktionen, denen du vollständig vertraust. Detailliertere Konfiguration verfügbar in den <settingsLink>Einstellungen</settingsLink>.",
		"actions": {
			"readFiles": {
				"label": "Dateien und Verzeichnisse lesen",
				"shortName": "Lesen",
				"description": "Erlaubt Zugriff zum Lesen jeder Datei auf deinem Computer."
			},
			"editFiles": {
				"label": "Dateien bearbeiten",
				"shortName": "Bearbeiten",
				"description": "Erlaubt die Änderung jeder Datei auf deinem Computer."
			},
			"executeCommands": {
				"label": "Genehmigte Befehle ausführen",
				"shortName": "Befehle",
				"description": "Erlaubt die Ausführung genehmigter Terminal-Befehle. Du kannst dies im Einstellungsfenster konfigurieren."
			},
			"useBrowser": {
				"label": "Browser verwenden",
				"shortName": "Browser",
				"description": "Erlaubt die Fähigkeit, jede Website in einem Headless-Browser zu starten und mit ihr zu interagieren."
			},
			"useMcp": {
				"label": "MCP-Server verwenden",
				"shortName": "MCP",
				"description": "Erlaubt die Verwendung konfigurierter MCP-Server, die das Dateisystem ändern oder mit APIs interagieren können."
			},
			"switchModes": {
				"label": "Modi wechseln",
				"shortName": "Modi",
				"description": "Erlaubt automatischen Wechsel zwischen verschiedenen Modi ohne erforderliche Genehmigung."
			},
			"subtasks": {
				"label": "Teilaufgaben erstellen & abschließen",
				"shortName": "Teilaufgaben",
				"description": "Erlaubt die Erstellung und den Abschluss von Teilaufgaben ohne erforderliche Genehmigung."
			},
			"retryRequests": {
				"label": "Fehlgeschlagene Anfragen wiederholen",
				"shortName": "Wiederholungen",
				"description": "Wiederholt automatisch fehlgeschlagene API-Anfragen, wenn der Anbieter eine Fehlermeldung zurückgibt."
			}
		}
=======
		"description": "Automatische Genehmigung erlaubt Roo Code, Aktionen ohne Nachfrage auszuführen. Aktiviere dies nur für Aktionen, denen du vollständig vertraust. Detailliertere Konfiguration verfügbar in den <settingsLink>Einstellungen</settingsLink>."
>>>>>>> 4bf746d6
	},
	"reasoning": {
		"thinking": "Denke nach",
		"seconds": "{{count}}s"
	},
	"followUpSuggest": {
		"copyToInput": "In Eingabefeld kopieren (oder Shift + Klick)"
	},
	"announcement": {
		"title": "🎉 Roo Code 3.12 veröffentlicht",
		"description": "Roo Code 3.12 bringt neue Funktionen und Verbesserungen basierend auf deinem Feedback.",
		"whatsNew": "Was ist neu",
		"feature1": "<bold>Grok Unterstützung</bold>: Der xAI-Anbieter wurde hinzugefügt, mit Reasoning-Effort-Optionen für Grok auf OpenRouter",
		"feature2": "<bold>Diff-Bearbeitungsverbesserungen</bold>: Profilspezifische Konfiguration und bessere String-Normalisierung für weniger Fehler",
		"feature3": "<bold>Checkpoint-Verbesserungen</bold>: Schnellere und zuverlässigere Checkpoints",
		"hideButton": "Ankündigung ausblenden",
		"detailsDiscussLinks": "Erhalte mehr Details und diskutiere auf <discordLink>Discord</discordLink> und <redditLink>Reddit</redditLink> 🚀"
	},
	"browser": {
		"rooWantsToUse": "Roo möchte den Browser verwenden:",
		"consoleLogs": "Konsolenprotokolle",
		"noNewLogs": "(Keine neuen Protokolle)",
		"screenshot": "Browser-Screenshot",
		"cursor": "Cursor",
		"navigation": {
			"step": "Schritt {{current}} von {{total}}",
			"previous": "Zurück",
			"next": "Weiter"
		},
		"sessionStarted": "Browser-Sitzung gestartet",
		"actions": {
			"title": "Browser-Aktion: ",
			"launch": "Browser starten auf {{url}}",
			"click": "Klicken ({{coordinate}})",
			"type": "Eingeben \"{{text}}\"",
			"scrollDown": "Nach unten scrollen",
			"scrollUp": "Nach oben scrollen",
			"close": "Browser schließen"
		}
	}
}<|MERGE_RESOLUTION|>--- conflicted
+++ resolved
@@ -171,53 +171,7 @@
 	"autoApprove": {
 		"title": "Automatische Genehmigung:",
 		"none": "Keine",
-<<<<<<< HEAD
-		"description": "Automatische Genehmigung erlaubt eLai Code, Aktionen ohne Nachfrage auszuführen. Aktiviere dies nur für Aktionen, denen du vollständig vertraust. Detailliertere Konfiguration verfügbar in den <settingsLink>Einstellungen</settingsLink>.",
-		"actions": {
-			"readFiles": {
-				"label": "Dateien und Verzeichnisse lesen",
-				"shortName": "Lesen",
-				"description": "Erlaubt Zugriff zum Lesen jeder Datei auf deinem Computer."
-			},
-			"editFiles": {
-				"label": "Dateien bearbeiten",
-				"shortName": "Bearbeiten",
-				"description": "Erlaubt die Änderung jeder Datei auf deinem Computer."
-			},
-			"executeCommands": {
-				"label": "Genehmigte Befehle ausführen",
-				"shortName": "Befehle",
-				"description": "Erlaubt die Ausführung genehmigter Terminal-Befehle. Du kannst dies im Einstellungsfenster konfigurieren."
-			},
-			"useBrowser": {
-				"label": "Browser verwenden",
-				"shortName": "Browser",
-				"description": "Erlaubt die Fähigkeit, jede Website in einem Headless-Browser zu starten und mit ihr zu interagieren."
-			},
-			"useMcp": {
-				"label": "MCP-Server verwenden",
-				"shortName": "MCP",
-				"description": "Erlaubt die Verwendung konfigurierter MCP-Server, die das Dateisystem ändern oder mit APIs interagieren können."
-			},
-			"switchModes": {
-				"label": "Modi wechseln",
-				"shortName": "Modi",
-				"description": "Erlaubt automatischen Wechsel zwischen verschiedenen Modi ohne erforderliche Genehmigung."
-			},
-			"subtasks": {
-				"label": "Teilaufgaben erstellen & abschließen",
-				"shortName": "Teilaufgaben",
-				"description": "Erlaubt die Erstellung und den Abschluss von Teilaufgaben ohne erforderliche Genehmigung."
-			},
-			"retryRequests": {
-				"label": "Fehlgeschlagene Anfragen wiederholen",
-				"shortName": "Wiederholungen",
-				"description": "Wiederholt automatisch fehlgeschlagene API-Anfragen, wenn der Anbieter eine Fehlermeldung zurückgibt."
-			}
-		}
-=======
 		"description": "Automatische Genehmigung erlaubt Roo Code, Aktionen ohne Nachfrage auszuführen. Aktiviere dies nur für Aktionen, denen du vollständig vertraust. Detailliertere Konfiguration verfügbar in den <settingsLink>Einstellungen</settingsLink>."
->>>>>>> 4bf746d6
 	},
 	"reasoning": {
 		"thinking": "Denke nach",
