{
	"common": {
		"save": "Speichern",
		"done": "Fertig",
		"cancel": "Abbrechen",
		"reset": "Zurücksetzen",
		"select": "Auswählen"
	},
	"header": {
		"title": "Einstellungen",
		"saveButtonTooltip": "Änderungen speichern",
		"nothingChangedTooltip": "Nichts geändert",
		"doneButtonTooltip": "Ungespeicherte Änderungen verwerfen und Einstellungsbereich schließen"
	},
	"unsavedChangesDialog": {
		"title": "Ungespeicherte Änderungen",
		"description": "Möchtest du die Änderungen verwerfen und fortfahren?",
		"cancelButton": "Abbrechen",
		"discardButton": "Änderungen verwerfen"
	},
	"sections": {
		"providers": "Anbieter",
		"autoApprove": "Automatische Genehmigung",
		"browser": "Browser / Computer-Nutzung",
		"checkpoints": "Kontrollpunkte",
		"notifications": "Benachrichtigungen",
		"contextManagement": "Kontext-Management",
		"terminal": "Terminal",
		"advanced": "Erweitert",
		"experimental": "Experimentelle Funktionen",
		"language": "Sprache",
<<<<<<< HEAD
		"about": "Über eLai Code"
=======
		"about": "Über Roo Code",
		"interface": "Oberfläche"
>>>>>>> 4bf746d6
	},
	"autoApprove": {
		"description": "Erlaubt Roo, Operationen automatisch ohne Genehmigung durchzuführen. Aktiviere diese Einstellungen nur, wenn du der KI vollständig vertraust und die damit verbundenen Sicherheitsrisiken verstehst.",
		"readOnly": {
			"label": "Lesen",
			"description": "Wenn aktiviert, wird Roo automatisch Verzeichnisinhalte anzeigen und Dateien lesen, ohne dass du auf die Genehmigen-Schaltfläche klicken musst.",
			"outsideWorkspace": {
				"label": "Dateien außerhalb des Arbeitsbereichs einbeziehen",
				"description": "Roo erlauben, Dateien außerhalb des aktuellen Arbeitsbereichs ohne Genehmigung zu lesen."
			}
		},
		"write": {
			"label": "Schreiben",
			"description": "Dateien automatisch erstellen und bearbeiten ohne Genehmigung",
			"delayLabel": "Verzögerung nach Schreibvorgängen, damit Diagnosefunktionen potenzielle Probleme erkennen können",
			"outsideWorkspace": {
				"label": "Dateien außerhalb des Arbeitsbereichs einbeziehen",
				"description": "Roo erlauben, Dateien außerhalb des aktuellen Arbeitsbereichs ohne Genehmigung zu erstellen und zu bearbeiten."
			}
		},
		"browser": {
			"label": "Browser",
			"description": "Browser-Aktionen automatisch ohne Genehmigung durchführen. Hinweis: Gilt nur, wenn das Modell Computer-Nutzung unterstützt"
		},
		"retry": {
			"label": "Wiederholung",
			"description": "Fehlgeschlagene API-Anfragen automatisch wiederholen, wenn der Server eine Fehlerantwort zurückgibt",
			"delayLabel": "Verzögerung vor dem Wiederholen der Anfrage"
		},
		"mcp": {
			"label": "MCP",
			"description": "Automatische Genehmigung einzelner MCP-Tools in der MCP-Server-Ansicht aktivieren (erfordert sowohl diese Einstellung als auch das 'Immer erlauben'-Kontrollkästchen des Tools)"
		},
		"modeSwitch": {
			"label": "Modus",
			"description": "Automatisch zwischen verschiedenen Modi wechseln ohne Genehmigung"
		},
		"subtasks": {
			"label": "Teilaufgaben",
			"description": "Erstellung und Abschluss von Unteraufgaben ohne Genehmigung erlauben"
		},
		"execute": {
			"label": "Ausführen",
			"description": "Erlaubte Terminal-Befehle automatisch ohne Genehmigung ausführen",
			"allowedCommands": "Erlaubte Auto-Ausführungsbefehle",
			"allowedCommandsDescription": "Befehlspräfixe, die automatisch ausgeführt werden können, wenn 'Ausführungsoperationen immer genehmigen' aktiviert ist. Fügen Sie * hinzu, um alle Befehle zu erlauben (mit Vorsicht verwenden).",
			"commandPlaceholder": "Befehlspräfix eingeben (z.B. 'git ')",
			"addButton": "Hinzufügen"
		}
	},
	"providers": {
		"configProfile": "Konfigurationsprofil",
		"providerDocumentation": "{{provider}}-Dokumentation",
		"description": "Speichern Sie verschiedene API-Konfigurationen, um schnell zwischen Anbietern und Einstellungen zu wechseln.",
		"apiProvider": "API-Anbieter",
		"model": "Modell",
		"nameEmpty": "Name darf nicht leer sein",
		"nameExists": "Ein Profil mit diesem Namen existiert bereits",
		"deleteProfile": "Profil löschen",
		"invalidArnFormat": "Ungültiges ARN-Format. Überprüfen Sie die obigen Beispiele.",
		"enterNewName": "Neuen Namen eingeben",
		"addProfile": "Profil hinzufügen",
		"renameProfile": "Profil umbenennen",
		"newProfile": "Neues Konfigurationsprofil",
		"enterProfileName": "Profilnamen eingeben",
		"createProfile": "Profil erstellen",
		"cannotDeleteOnlyProfile": "Das einzige Profil kann nicht gelöscht werden",
		"searchPlaceholder": "Profile durchsuchen",
		"noMatchFound": "Keine passenden Profile gefunden",
		"vscodeLmDescription": "Die VS Code Language Model API ermöglicht das Ausführen von Modellen, die von anderen VS Code-Erweiterungen bereitgestellt werden (einschließlich, aber nicht beschränkt auf GitHub Copilot). Der einfachste Weg, um zu starten, besteht darin, die Erweiterungen Copilot und Copilot Chat aus dem VS Code Marketplace zu installieren.",
		"awsCustomArnUse": "Geben Sie eine gültige Amazon Bedrock ARN für das Modell ein, das Sie verwenden möchten. Formatbeispiele:",
		"awsCustomArnDesc": "Stellen Sie sicher, dass die Region in der ARN mit Ihrer oben ausgewählten AWS-Region übereinstimmt.",
		"openRouterApiKey": "OpenRouter API-Schlüssel",
		"getOpenRouterApiKey": "OpenRouter API-Schlüssel erhalten",
		"apiKeyStorageNotice": "API-Schlüssel werden sicher im VSCode Secret Storage gespeichert",
		"glamaApiKey": "Glama API-Schlüssel",
		"getGlamaApiKey": "Glama API-Schlüssel erhalten",
		"useCustomBaseUrl": "Benutzerdefinierte Basis-URL verwenden",
		"useHostHeader": "Benutzerdefinierten Host-Header verwenden",
		"useLegacyFormat": "Altes OpenAI API-Format verwenden",
		"requestyApiKey": "Requesty API-Schlüssel",
		"getRequestyApiKey": "Requesty API-Schlüssel erhalten",
		"openRouterTransformsText": "Prompts und Nachrichtenketten auf Kontextgröße komprimieren (<a>OpenRouter Transformationen</a>)",
		"anthropicApiKey": "Anthropic API-Schlüssel",
		"getAnthropicApiKey": "Anthropic API-Schlüssel erhalten",
		"anthropicUseAuthToken": "Anthropic API-Schlüssel als Authorization-Header anstelle von X-Api-Key übergeben",
		"deepSeekApiKey": "DeepSeek API-Schlüssel",
		"getDeepSeekApiKey": "DeepSeek API-Schlüssel erhalten",
		"geminiApiKey": "Gemini API-Schlüssel",
		"getGeminiApiKey": "Gemini API-Schlüssel erhalten",
		"openAiApiKey": "OpenAI API-Schlüssel",
		"openAiBaseUrl": "Basis-URL",
		"getOpenAiApiKey": "OpenAI API-Schlüssel erhalten",
		"mistralApiKey": "Mistral API-Schlüssel",
		"getMistralApiKey": "Mistral / Codestral API-Schlüssel erhalten",
		"codestralBaseUrl": "Codestral Basis-URL (Optional)",
		"codestralBaseUrlDesc": "Legen Sie eine alternative URL für das Codestral-Modell fest.",
		"xaiApiKey": "xAI API-Schlüssel",
		"getXaiApiKey": "xAI API-Schlüssel erhalten",
		"awsCredentials": "AWS Anmeldedaten",
		"awsProfile": "AWS Profil",
		"awsProfileName": "AWS Profilname",
		"awsAccessKey": "AWS Zugangsschlüssel",
		"awsSecretKey": "AWS Geheimschlüssel",
		"awsSessionToken": "AWS Sitzungstoken",
		"awsRegion": "AWS Region",
		"awsCrossRegion": "Regionsübergreifende Inferenz verwenden",
		"enablePromptCaching": "Prompt-Caching aktivieren",
		"enablePromptCachingTitle": "Prompt-Caching aktivieren, um die Leistung zu verbessern und Kosten für unterstützte Modelle zu reduzieren.",
		"cacheUsageNote": "Hinweis: Wenn Sie keine Cache-Nutzung sehen, versuchen Sie ein anderes Modell auszuwählen und dann Ihr gewünschtes Modell erneut auszuwählen.",
		"vscodeLmModel": "Sprachmodell",
		"vscodeLmWarning": "Hinweis: Dies ist eine sehr experimentelle Integration und die Anbieterunterstützung variiert. Wenn Sie einen Fehler über ein nicht unterstütztes Modell erhalten, liegt das Problem auf Anbieterseite.",
		"googleCloudSetup": {
			"title": "Um Google Cloud Vertex AI zu verwenden, müssen Sie:",
			"step1": "1. Ein Google Cloud-Konto erstellen, die Vertex AI API aktivieren & die gewünschten Claude-Modelle aktivieren.",
			"step2": "2. Die Google Cloud CLI installieren & Standardanmeldeinformationen für die Anwendung konfigurieren.",
			"step3": "3. Oder ein Servicekonto mit Anmeldeinformationen erstellen."
		},
		"googleCloudCredentials": "Google Cloud Anmeldedaten",
		"googleCloudKeyFile": "Google Cloud Schlüsseldateipfad",
		"googleCloudProjectId": "Google Cloud Projekt-ID",
		"googleCloudRegion": "Google Cloud Region",
		"lmStudio": {
			"baseUrl": "Basis-URL (optional)",
			"modelId": "Modell-ID",
			"speculativeDecoding": "Spekulatives Dekodieren aktivieren",
			"draftModelId": "Entwurfsmodell-ID",
			"draftModelDesc": "Das Entwurfsmodell muss aus derselben Modellfamilie stammen, damit das spekulative Dekodieren korrekt funktioniert.",
			"selectDraftModel": "Entwurfsmodell auswählen",
			"noModelsFound": "Keine Entwurfsmodelle gefunden. Bitte stelle sicher, dass LM Studio mit aktiviertem Servermodus läuft.",
			"description": "LM Studio ermöglicht es dir, Modelle lokal auf deinem Computer auszuführen. Eine Anleitung zum Einstieg findest du in ihrem <a>Schnellstart-Guide</a>. Du musst auch die <b>lokale Server</b>-Funktion von LM Studio starten, um es mit dieser Erweiterung zu verwenden. <span>Hinweis:</span> eLai Code verwendet komplexe Prompts und funktioniert am besten mit Claude-Modellen. Weniger leistungsfähige Modelle funktionieren möglicherweise nicht wie erwartet."
		},
		"ollama": {
			"baseUrl": "Basis-URL (optional)",
			"modelId": "Modell-ID",
			"description": "Ollama ermöglicht es dir, Modelle lokal auf deinem Computer auszuführen. Eine Anleitung zum Einstieg findest du im Schnellstart-Guide.",
			"warning": "Hinweis: eLai Code verwendet komplexe Prompts und funktioniert am besten mit Claude-Modellen. Weniger leistungsfähige Modelle funktionieren möglicherweise nicht wie erwartet."
		},
		"unboundApiKey": "Unbound API-Schlüssel",
		"getUnboundApiKey": "Unbound API-Schlüssel erhalten",
		"humanRelay": {
			"description": "Es ist kein API-Schlüssel erforderlich, aber der Benutzer muss beim Kopieren und Einfügen der Informationen in den Web-Chat-KI helfen.",
			"instructions": "Während der Verwendung wird ein Dialogfeld angezeigt und die aktuelle Nachricht wird automatisch in die Zwischenablage kopiert. Du musst diese in Web-Versionen von KI (wie ChatGPT oder Claude) einfügen, dann die Antwort der KI zurück in das Dialogfeld kopieren und auf die Bestätigungsschaltfläche klicken."
		},
		"openRouter": {
			"providerRouting": {
				"title": "OpenRouter Anbieter-Routing",
				"description": "OpenRouter leitet Anfragen an die besten verfügbaren Anbieter für dein Modell weiter. Standardmäßig werden Anfragen über die Top-Anbieter lastverteilt, um maximale Verfügbarkeit zu gewährleisten. Du kannst jedoch einen bestimmten Anbieter für dieses Modell auswählen.",
				"learnMore": "Mehr über Anbieter-Routing erfahren"
			}
		},
		"customModel": {
			"capabilities": "Konfiguriere die Fähigkeiten und Preise für dein benutzerdefiniertes OpenAI-kompatibles Modell. Sei vorsichtig bei der Angabe der Modellfähigkeiten, da diese beeinflussen können, wie eLai Code funktioniert.",
			"maxTokens": {
				"label": "Maximale Ausgabe-Tokens",
				"description": "Maximale Anzahl von Tokens, die das Modell in einer Antwort generieren kann. (Geben Sie -1 an, damit der Server die maximalen Tokens festlegt.)"
			},
			"contextWindow": {
				"label": "Kontextfenstergröße",
				"description": "Gesamte Tokens (Eingabe + Ausgabe), die das Modell verarbeiten kann."
			},
			"imageSupport": {
				"label": "Bildunterstützung",
				"description": "Ist dieses Modell in der Lage, Bilder zu verarbeiten und zu verstehen?"
			},
			"computerUse": {
				"label": "Computer-Nutzung",
				"description": "Ist dieses Modell in der Lage, mit einem Browser zu interagieren? (z.B. Claude 3.7 Sonnet)"
			},
			"promptCache": {
				"label": "Prompt-Caching",
				"description": "Ist dieses Modell in der Lage, Prompts zu cachen?"
			},
			"pricing": {
				"input": {
					"label": "Eingabepreis",
					"description": "Kosten pro Million Tokens in der Eingabe/Prompt. Dies beeinflusst die Kosten für das Senden von Kontext und Anweisungen an das Modell."
				},
				"output": {
					"label": "Ausgabepreis",
					"description": "Kosten pro Million Tokens in der Modellantwort. Dies beeinflusst die Kosten für generierte Inhalte und Vervollständigungen."
				},
				"cacheReads": {
					"label": "Cache-Lesepreis",
					"description": "Kosten pro Million Tokens für das Lesen aus dem Cache. Dies ist der Preis, der beim Abrufen einer gecachten Antwort berechnet wird."
				},
				"cacheWrites": {
					"label": "Cache-Schreibpreis",
					"description": "Kosten pro Million Tokens für das Schreiben in den Cache. Dies ist der Preis, der beim ersten Cachen eines Prompts berechnet wird."
				}
			},
			"resetDefaults": "Auf Standardwerte zurücksetzen"
		},
		"rateLimitSeconds": {
			"label": "Ratenbegrenzung",
			"description": "Minimale Zeit zwischen API-Anfragen."
		},
		"reasoningEffort": {
			"label": "Modell-Denkaufwand",
			"high": "Hoch",
			"medium": "Mittel",
			"low": "Niedrig"
		}
	},
	"browser": {
		"enable": {
			"label": "Browser-Tool aktivieren",
			"description": "Wenn aktiviert, kann Roo einen Browser verwenden, um mit Websites zu interagieren, wenn Modelle verwendet werden, die Computer-Nutzung unterstützen."
		},
		"viewport": {
			"label": "Viewport-Größe",
			"description": "Wählen Sie die Viewport-Größe für Browser-Interaktionen. Dies beeinflusst, wie Websites angezeigt und mit ihnen interagiert wird.",
			"options": {
				"largeDesktop": "Großer Desktop (1280x800)",
				"smallDesktop": "Kleiner Desktop (900x600)",
				"tablet": "Tablet (768x1024)",
				"mobile": "Mobil (360x640)"
			}
		},
		"screenshotQuality": {
			"label": "Screenshot-Qualität",
			"description": "Passen Sie die WebP-Qualität von Browser-Screenshots an. Höhere Werte bieten klarere Screenshots, erhöhen aber den Token-Verbrauch."
		},
		"remote": {
			"label": "Remote-Browser-Verbindung verwenden",
			"description": "Verbindung zu einem Chrome-Browser herstellen, der mit aktiviertem Remote-Debugging läuft (--remote-debugging-port=9222).",
			"urlPlaceholder": "Benutzerdefinierte URL (z.B. http://localhost:9222)",
			"testButton": "Verbindung testen",
			"testingButton": "Teste...",
			"instructions": "Geben Sie die DevTools-Protokoll-Host-Adresse ein oder lassen Sie das Feld leer, um Chrome lokale Instanzen automatisch zu erkennen. Die Schaltfläche 'Verbindung testen' versucht die benutzerdefinierte URL, wenn angegeben, oder erkennt automatisch, wenn das Feld leer ist."
		}
	},
	"checkpoints": {
		"enable": {
			"label": "Automatische Kontrollpunkte aktivieren",
			"description": "Wenn aktiviert, erstellt Roo automatisch Kontrollpunkte während der Aufgabenausführung, was die Überprüfung von Änderungen oder die Rückkehr zu früheren Zuständen erleichtert."
		}
	},
	"notifications": {
		"sound": {
			"label": "Soundeffekte aktivieren",
			"description": "Wenn aktiviert, spielt Roo Soundeffekte für Benachrichtigungen und Ereignisse ab.",
			"volumeLabel": "Lautstärke"
		},
		"tts": {
			"label": "Text-zu-Sprache aktivieren",
			"description": "Wenn aktiviert, liest Roo seine Antworten mit Text-zu-Sprache laut vor.",
			"speedLabel": "Geschwindigkeit"
		}
	},
	"contextManagement": {
		"description": "Steuern Sie, welche Informationen im KI-Kontextfenster enthalten sind, was den Token-Verbrauch und die Antwortqualität beeinflusst",
		"openTabs": {
			"label": "Geöffnete Tabs Kontextlimit",
			"description": "Maximale Anzahl von geöffneten VSCode-Tabs, die im Kontext enthalten sein sollen. Höhere Werte bieten mehr Kontext, erhöhen aber den Token-Verbrauch."
		},
		"workspaceFiles": {
			"label": "Workspace-Dateien Kontextlimit",
			"description": "Maximale Anzahl von Dateien, die in den Details des aktuellen Arbeitsverzeichnisses enthalten sein sollen. Höhere Werte bieten mehr Kontext, erhöhen aber den Token-Verbrauch."
		},
		"rooignore": {
			"label": ".rooignore-Dateien in Listen und Suchen anzeigen",
			"description": "Wenn aktiviert, werden Dateien, die mit Mustern in .rooignore übereinstimmen, in Listen mit einem Schlosssymbol angezeigt. Wenn deaktiviert, werden diese Dateien vollständig aus Dateilisten und Suchen ausgeblendet."
		},
		"maxReadFile": {
			"label": "Schwellenwert für automatische Dateilesekürzung",
			"description": "Roo liest diese Anzahl von Zeilen, wenn das Modell keine Start-/Endwerte angibt. Wenn diese Zahl kleiner als die Gesamtzahl der Zeilen ist, erstellt Roo einen Zeilennummernindex der Codedefinitionen. Spezialfälle: -1 weist Roo an, die gesamte Datei zu lesen (ohne Indexierung), und 0 weist an, keine Zeilen zu lesen und nur Zeilenindizes für minimalen Kontext bereitzustellen. Niedrigere Werte minimieren die anfängliche Kontextnutzung und ermöglichen präzise nachfolgende Zeilenbereich-Lesungen. Explizite Start-/End-Anfragen sind von dieser Einstellung nicht begrenzt.",
			"lines": "Zeilen",
			"always_full_read": "Immer die gesamte Datei lesen"
		}
	},
	"terminal": {
		"outputLineLimit": {
			"label": "Terminal-Ausgabelimit",
			"description": "Maximale Anzahl von Zeilen, die in der Terminal-Ausgabe bei der Ausführung von Befehlen enthalten sein sollen. Bei Überschreitung werden Zeilen aus der Mitte entfernt, wodurch Token gespart werden."
		},
		"shellIntegrationTimeout": {
			"label": "Terminal-Shell-Integrationszeit-Limit",
			"description": "Maximale Wartezeit für die Shell-Integration, bevor Befehle ausgeführt werden. Für Benutzer mit langen Shell-Startzeiten musst du diesen Wert möglicherweise erhöhen, wenn du Fehler vom Typ \"Shell Integration Unavailable\" im Terminal siehst."
		},
		"zdotdir": {
			"label": "ZDOTDIR-Behandlung aktivieren",
			"description": "Erstellt bei Aktivierung ein temporäres Verzeichnis für ZDOTDIR, um die zsh-Shell-Integration korrekt zu handhaben. Dies stellt sicher, dass die VSCode-Shell-Integration mit zsh funktioniert und dabei deine zsh-Konfiguration erhalten bleibt. (experimentell)"
		},
		"commandDelay": {
			"label": "Terminal-Befehlsverzögerung",
			"description": "Verzögerung in Millisekunden, die nach der Befehlsausführung hinzugefügt wird. Die Standardeinstellung von 0 deaktiviert die Verzögerung vollständig. Dies kann dazu beitragen, dass die Befehlsausgabe in Terminals mit Timing-Problemen vollständig erfasst wird. In den meisten Terminals wird dies durch Setzen von `PROMPT_COMMAND='sleep N'` implementiert, und Powershell fügt `start-sleep` am Ende jedes Befehls hinzu. Ursprünglich war dies eine Lösung für VSCode-Bug#237208 und ist möglicherweise nicht mehr erforderlich."
		},
		"powershellCounter": {
			"label": "PowerShell-Zähler-Workaround aktivieren",
			"description": "Wenn aktiviert, fügt einen Zähler zu PowerShell-Befehlen hinzu, um die korrekte Befehlsausführung sicherzustellen. Dies hilft bei PowerShell-Terminals, die Probleme mit der Ausgabeerfassung haben könnten."
		},
		"zshClearEolMark": {
			"label": "ZSH-Zeilenende-Markierung löschen",
			"description": "Wenn aktiviert, wird die ZSH-Zeilenende-Markierung durch Setzen von PROMPT_EOL_MARK='' gelöscht. Dies verhindert Probleme bei der Interpretation der Befehlsausgabe, wenn diese mit Sonderzeichen wie '%' endet."
		},
		"zshOhMy": {
			"label": "Oh My Zsh-Integration aktivieren",
			"description": "Wenn aktiviert, wird ITERM_SHELL_INTEGRATION_INSTALLED=Yes gesetzt, um die Shell-Integrationsfunktionen von Oh My Zsh zu aktivieren. (experimentell)"
		},
		"zshP10k": {
			"label": "Powerlevel10k-Integration aktivieren",
			"description": "Wenn aktiviert, wird POWERLEVEL9K_TERM_SHELL_INTEGRATION=true gesetzt, um die Shell-Integrationsfunktionen von Powerlevel10k zu aktivieren. (experimentell)"
		}
	},
	"advanced": {
		"diff": {
			"label": "Bearbeitung durch Diffs aktivieren",
			"description": "Wenn aktiviert, kann Roo Dateien schneller bearbeiten und lehnt automatisch gekürzte vollständige Dateischreibvorgänge ab. Funktioniert am besten mit dem neuesten Claude 3.7 Sonnet-Modell.",
			"strategy": {
				"label": "Diff-Strategie",
				"options": {
					"standard": "Standard (Einzelner Block)",
					"multiBlock": "Experimentell: Multi-Block-Diff",
					"unified": "Experimentell: Vereinheitlichter Diff"
				},
				"descriptions": {
					"standard": "Die Standard-Diff-Strategie wendet Änderungen auf einen einzelnen Codeblock gleichzeitig an.",
					"unified": "Die vereinheitlichte Diff-Strategie verwendet mehrere Ansätze zum Anwenden von Diffs und wählt den besten Ansatz aus.",
					"multiBlock": "Die Multi-Block-Diff-Strategie ermöglicht die Aktualisierung mehrerer Codeblöcke in einer Datei in einer Anfrage."
				}
			},
			"matchPrecision": {
				"label": "Übereinstimmungsgenauigkeit",
				"description": "Dieser Schieberegler steuert, wie genau Codeabschnitte beim Anwenden von Diffs übereinstimmen müssen. Niedrigere Werte ermöglichen flexiblere Übereinstimmungen, erhöhen aber das Risiko falscher Ersetzungen. Verwende Werte unter 100% mit äußerster Vorsicht."
			}
		}
	},
	"experimental": {
		"warning": "⚠️",
		"DIFF_STRATEGY_UNIFIED": {
			"name": "Experimentelle einheitliche Diff-Strategie verwenden",
			"description": "Aktiviert die experimentelle einheitliche Diff-Strategie. Diese Strategie könnte die Anzahl der durch Modellfehler verursachten Wiederholungen reduzieren, kann aber unerwartetes Verhalten oder falsche Bearbeitungen verursachen. Nur aktivieren, wenn du die Risiken verstehst und bereit bist, alle Änderungen sorgfältig zu überprüfen."
		},
		"SEARCH_AND_REPLACE": {
			"name": "Experimentelles Such- und Ersetzungswerkzeug verwenden",
			"description": "Aktiviert das experimentelle Such- und Ersetzungswerkzeug, das Roo ermöglicht, mehrere Instanzen eines Suchbegriffs in einer Anfrage zu ersetzen."
		},
		"INSERT_BLOCK": {
			"name": "Experimentelles Inhalts-Einfüge-Werkzeug verwenden",
			"description": "Aktiviert das experimentelle Inhalts-Einfüge-Werkzeug, das Roo ermöglicht, Inhalte an bestimmten Zeilennummern einzufügen, ohne einen Diff erstellen zu müssen."
		},
		"POWER_STEERING": {
			"name": "Experimentellen \"Servolenkung\"-Modus verwenden",
			"description": "Wenn aktiviert, wird Roo das Modell häufiger an die Details seiner aktuellen Modusdefinition erinnern. Dies führt zu einer stärkeren Einhaltung von Rollendefinitionen und benutzerdefinierten Anweisungen, verwendet aber mehr Tokens pro Nachricht."
		},
		"MULTI_SEARCH_AND_REPLACE": {
			"name": "Experimentelles Multi-Block-Diff-Werkzeug verwenden",
			"description": "Wenn aktiviert, verwendet Roo das Multi-Block-Diff-Werkzeug. Dies versucht, mehrere Codeblöcke in der Datei in einer Anfrage zu aktualisieren."
		}
	},
	"temperature": {
		"useCustom": "Benutzerdefinierte Temperatur verwenden",
		"description": "Steuert die Zufälligkeit in den Antworten des Modells.",
		"rangeDescription": "Höhere Werte machen die Ausgabe zufälliger, niedrigere Werte machen sie deterministischer."
	},
	"modelInfo": {
		"supportsImages": "Unterstützt Bilder",
		"noImages": "Unterstützt keine Bilder",
		"supportsComputerUse": "Unterstützt Computer-Nutzung",
		"noComputerUse": "Unterstützt keine Computer-Nutzung",
		"supportsPromptCache": "Unterstützt Prompt-Caching",
		"noPromptCache": "Unterstützt kein Prompt-Caching",
		"maxOutput": "Maximale Ausgabe",
		"inputPrice": "Eingabepreis",
		"outputPrice": "Ausgabepreis",
		"cacheReadsPrice": "Cache-Lesepreis",
		"cacheWritesPrice": "Cache-Schreibpreis",
		"enableStreaming": "Streaming aktivieren",
		"enableR1Format": "R1-Modellparameter aktivieren",
		"enableR1FormatTips": "Muss aktiviert werden, wenn R1-Modelle wie QWQ verwendet werden, um 400-Fehler zu vermeiden",
		"useAzure": "Azure verwenden",
		"azureApiVersion": "Azure API-Version festlegen",
		"gemini": {
			"freeRequests": "* Kostenlos bis zu {{count}} Anfragen pro Minute. Danach hängt die Abrechnung von der Prompt-Größe ab.",
			"pricingDetails": "Weitere Informationen finden Sie in den Preisdetails.",
			"billingEstimate": "* Die Abrechnung ist eine Schätzung - die genauen Kosten hängen von der Prompt-Größe ab."
		}
	},
	"modelPicker": {
		"automaticFetch": "Die Erweiterung ruft automatisch die neueste Liste der verfügbaren Modelle von <serviceLink>{{serviceName}}</serviceLink> ab. Wenn du dir nicht sicher bist, welches Modell du wählen sollst, funktioniert eLai Code am besten mit <defaultModelLink>{{defaultModelId}}</defaultModelLink>. Du kannst auch nach \"free\" suchen, um derzeit verfügbare kostenlose Optionen zu finden.",
		"label": "Modell",
		"searchPlaceholder": "Suchen",
		"noMatchFound": "Keine Übereinstimmung gefunden",
		"useCustomModel": "Benutzerdefiniert verwenden: {{modelId}}"
	},
	"footer": {
		"feedback": "Wenn du Fragen oder Feedback hast, kannst du gerne ein Issue auf <githubLink>github.com/RooVetGit/Roo-Code</githubLink> öffnen oder <redditLink>reddit.com/r/RooCode</redditLink> oder <discordLink>discord.gg/roocode</discordLink> beitreten",
		"version": "eLai Code v{{version}}",
		"telemetry": {
			"label": "Anonyme Fehler- und Nutzungsberichte zulassen",
			"description": "Helfen Sie, eLai Code zu verbessern, indem Sie anonyme Nutzungsdaten und Fehlerberichte senden. Es werden niemals Code, Prompts oder persönliche Informationen gesendet. Weitere Details finden Sie in unserer Datenschutzrichtlinie."
		},
		"settings": {
			"import": "Importieren",
			"export": "Exportieren",
			"reset": "Zurücksetzen"
		}
	},
	"thinkingBudget": {
		"maxTokens": "Maximale Tokens",
		"maxThinkingTokens": "Maximale Thinking-Tokens"
	},
	"validation": {
		"apiKey": "Du musst einen gültigen API-Schlüssel angeben.",
		"awsRegion": "Du musst eine Region für Amazon Bedrock auswählen.",
		"googleCloud": "Du musst eine gültige Google Cloud Projekt-ID und Region angeben.",
		"modelId": "Du musst eine gültige Modell-ID angeben.",
		"modelSelector": "Du musst einen gültigen Modell-Selektor angeben.",
		"openAi": "Du musst eine gültige Basis-URL, API-Schlüssel und Modell-ID angeben.",
		"arn": {
			"invalidFormat": "Ungültiges ARN-Format. Bitte überprüfen Sie die Formatanforderungen.",
			"regionMismatch": "Warnung: Die Region in deiner ARN ({{arnRegion}}) stimmt nicht mit deiner ausgewählten Region ({{region}}) überein. Dies kann zu Zugriffsproblemen führen. Der Provider wird die Region aus der ARN verwenden."
		},
		"modelAvailability": "Die von dir angegebene Modell-ID ({{modelId}}) ist nicht verfügbar. Bitte wähle ein anderes Modell."
	},
	"placeholders": {
		"apiKey": "API-Schlüssel eingeben...",
		"profileName": "Profilnamen eingeben",
		"accessKey": "Zugriffsschlüssel eingeben...",
		"secretKey": "Geheimschlüssel eingeben...",
		"sessionToken": "Sitzungstoken eingeben...",
		"credentialsJson": "Anmeldedaten-JSON eingeben...",
		"keyFilePath": "Schlüsseldateipfad eingeben...",
		"projectId": "Projekt-ID eingeben...",
		"customArn": "ARN eingeben (z.B. arn:aws:bedrock:us-east-1:123456789012:foundation-model/my-model)",
		"baseUrl": "Basis-URL eingeben...",
		"modelId": {
			"lmStudio": "z.B. meta-llama-3.1-8b-instruct",
			"lmStudioDraft": "z.B. lmstudio-community/llama-3.2-1b-instruct",
			"ollama": "z.B. llama3.1"
		},
		"numbers": {
			"maxTokens": "z.B. 4096",
			"contextWindow": "z.B. 128000",
			"inputPrice": "z.B. 0.0001",
			"outputPrice": "z.B. 0.0002",
			"cacheWritePrice": "z.B. 0.00005"
		}
	},
	"defaults": {
		"ollamaUrl": "Standard: http://localhost:11434",
		"lmStudioUrl": "Standard: http://localhost:1234",
		"geminiUrl": "Standard: https://generativelanguage.googleapis.com"
	},
	"labels": {
		"customArn": "Benutzerdefinierte ARN",
		"useCustomArn": "Benutzerdefinierte ARN verwenden..."
	},
	"interface": {
		"showgreeting": {
			"label": "Begrüßungsnachricht anzeigen",
			"description": "Wenn aktiviert, zeigt Roo eine Willkommensnachricht und Einführung an."
		}
	}
}<|MERGE_RESOLUTION|>--- conflicted
+++ resolved
@@ -29,12 +29,8 @@
 		"advanced": "Erweitert",
 		"experimental": "Experimentelle Funktionen",
 		"language": "Sprache",
-<<<<<<< HEAD
-		"about": "Über eLai Code"
-=======
-		"about": "Über Roo Code",
+		"about": "Über eLai Code",
 		"interface": "Oberfläche"
->>>>>>> 4bf746d6
 	},
 	"autoApprove": {
 		"description": "Erlaubt Roo, Operationen automatisch ohne Genehmigung durchzuführen. Aktiviere diese Einstellungen nur, wenn du der KI vollständig vertraust und die damit verbundenen Sicherheitsrisiken verstehst.",
