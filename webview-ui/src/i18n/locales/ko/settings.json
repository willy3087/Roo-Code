--- conflicted
+++ resolved
@@ -29,12 +29,8 @@
 		"advanced": "고급",
 		"experimental": "실험적 기능",
 		"language": "언어",
-<<<<<<< HEAD
-		"about": "eLai Code 정보"
-=======
 		"about": "Roo Code 정보",
 		"interface": "인터페이스"
->>>>>>> 4bf746d6
 	},
 	"autoApprove": {
 		"description": "Roo가 승인 없이 자동으로 작업을 수행할 수 있도록 허용합니다. AI를 완전히 신뢰하고 관련 보안 위험을 이해하는 경우에만 이러한 설정을 활성화하세요.",
