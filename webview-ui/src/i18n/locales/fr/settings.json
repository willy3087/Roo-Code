{
	"common": {
		"save": "Enregistrer",
		"done": "Terminé",
		"cancel": "Annuler",
		"reset": "Réinitialiser",
		"select": "Sélectionner"
	},
	"header": {
		"title": "Paramètres",
		"saveButtonTooltip": "Enregistrer les modifications",
		"nothingChangedTooltip": "Rien n'a changé",
		"doneButtonTooltip": "Ignorer les modifications non enregistrées et fermer le panneau des paramètres"
	},
	"unsavedChangesDialog": {
		"title": "Modifications non enregistrées",
		"description": "Voulez-vous ignorer les modifications et continuer ?",
		"cancelButton": "Annuler",
		"discardButton": "Ignorer les modifications"
	},
	"sections": {
		"providers": "Fournisseurs",
		"autoApprove": "Approbation automatique",
		"browser": "Navigateur / Utilisation de l'ordinateur",
		"checkpoints": "Points de contrôle",
		"notifications": "Notifications",
		"contextManagement": "Gestion du contexte",
		"terminal": "Terminal",
		"advanced": "Avancé",
		"experimental": "Fonctionnalités expérimentales",
		"language": "Langue",
<<<<<<< HEAD
		"about": "À propos de eLai Code"
=======
		"about": "À propos de Roo Code",
		"interface": "Interface"
>>>>>>> 4bf746d6
	},
	"autoApprove": {
		"description": "Permettre à Roo d'effectuer automatiquement des opérations sans requérir d'approbation. Activez ces paramètres uniquement si vous faites entièrement confiance à l'IA et que vous comprenez les risques de sécurité associés.",
		"readOnly": {
			"label": "Lecture",
			"description": "Lorsque cette option est activée, Roo affichera automatiquement le contenu des répertoires et lira les fichiers sans que vous ayez à cliquer sur le bouton Approuver.",
			"outsideWorkspace": {
				"label": "Inclure les fichiers en dehors de l'espace de travail",
				"description": "Permettre à Roo de lire des fichiers en dehors de l'espace de travail actuel sans nécessiter d'approbation."
			}
		},
		"write": {
			"label": "Écriture",
			"description": "Créer et modifier automatiquement des fichiers sans nécessiter d'approbation",
			"delayLabel": "Délai après les écritures pour permettre aux diagnostics de détecter les problèmes potentiels",
			"outsideWorkspace": {
				"label": "Inclure les fichiers en dehors de l'espace de travail",
				"description": "Permettre à Roo de créer et modifier des fichiers en dehors de l'espace de travail actuel sans nécessiter d'approbation."
			}
		},
		"browser": {
			"label": "Navigateur",
			"description": "Effectuer automatiquement des actions du navigateur sans nécessiter d'approbation. Remarque : S'applique uniquement lorsque le modèle prend en charge l'utilisation de l'ordinateur"
		},
		"retry": {
			"label": "Réessayer",
			"description": "Réessayer automatiquement les requêtes API échouées lorsque le serveur renvoie une réponse d'erreur",
			"delayLabel": "Délai avant de réessayer la requête"
		},
		"mcp": {
			"label": "MCP",
			"description": "Activer l'approbation automatique des outils MCP individuels dans la vue des serveurs MCP (nécessite à la fois ce paramètre et la case à cocher \"Toujours autoriser\" de l'outil)"
		},
		"modeSwitch": {
			"label": "Mode",
			"description": "Basculer automatiquement entre différents modes sans nécessiter d'approbation"
		},
		"subtasks": {
			"label": "Sous-tâches",
			"description": "Permettre la création et l'achèvement des sous-tâches sans nécessiter d'approbation"
		},
		"execute": {
			"label": "Exécuter",
			"description": "Exécuter automatiquement les commandes de terminal autorisées sans nécessiter d'approbation",
			"allowedCommands": "Commandes auto-exécutables autorisées",
			"allowedCommandsDescription": "Préfixes de commandes qui peuvent être auto-exécutés lorsque \"Toujours approuver les opérations d'exécution\" est activé. Ajoutez * pour autoriser toutes les commandes (à utiliser avec précaution).",
			"commandPlaceholder": "Entrez le préfixe de commande (ex. 'git ')",
			"addButton": "Ajouter"
		}
	},
	"providers": {
		"configProfile": "Profil de configuration",
		"providerDocumentation": "Documentation {{provider}}",
		"description": "Enregistrez différentes configurations d'API pour basculer rapidement entre les fournisseurs et les paramètres.",
		"apiProvider": "Fournisseur d'API",
		"model": "Modèle",
		"nameEmpty": "Le nom ne peut pas être vide",
		"nameExists": "Un profil avec ce nom existe déjà",
		"deleteProfile": "Supprimer le profil",
		"invalidArnFormat": "Format ARN invalide. Veuillez vérifier les exemples ci-dessus.",
		"enterNewName": "Entrez un nouveau nom",
		"addProfile": "Ajouter un profil",
		"renameProfile": "Renommer le profil",
		"newProfile": "Nouveau profil de configuration",
		"enterProfileName": "Entrez le nom du profil",
		"createProfile": "Créer un profil",
		"cannotDeleteOnlyProfile": "Impossible de supprimer le seul profil",
		"searchPlaceholder": "Rechercher des profils",
		"noMatchFound": "Aucun profil correspondant trouvé",
		"vscodeLmDescription": "L'API du modèle de langage VS Code vous permet d'exécuter des modèles fournis par d'autres extensions VS Code (y compris, mais sans s'y limiter, GitHub Copilot). Le moyen le plus simple de commencer est d'installer les extensions Copilot et Copilot Chat depuis le VS Code Marketplace.",
		"awsCustomArnUse": "Entrez un ARN Amazon Bedrock valide pour le modèle que vous souhaitez utiliser. Exemples de format :",
		"awsCustomArnDesc": "Assurez-vous que la région dans l'ARN correspond à la région AWS sélectionnée ci-dessus.",
		"openRouterApiKey": "Clé API OpenRouter",
		"getOpenRouterApiKey": "Obtenir la clé API OpenRouter",
		"apiKeyStorageNotice": "Les clés API sont stockées en toute sécurité dans le stockage sécurisé de VSCode",
		"glamaApiKey": "Clé API Glama",
		"getGlamaApiKey": "Obtenir la clé API Glama",
		"useCustomBaseUrl": "Utiliser une URL de base personnalisée",
		"useHostHeader": "Utiliser un en-tête Host personnalisé",
		"useLegacyFormat": "Utiliser le format API OpenAI hérité",
		"requestyApiKey": "Clé API Requesty",
		"getRequestyApiKey": "Obtenir la clé API Requesty",
		"openRouterTransformsText": "Compresser les prompts et chaînes de messages à la taille du contexte (<a>Transformations OpenRouter</a>)",
		"anthropicApiKey": "Clé API Anthropic",
		"getAnthropicApiKey": "Obtenir la clé API Anthropic",
		"anthropicUseAuthToken": "Passer la clé API Anthropic comme en-tête d'autorisation au lieu de X-Api-Key",
		"deepSeekApiKey": "Clé API DeepSeek",
		"getDeepSeekApiKey": "Obtenir la clé API DeepSeek",
		"geminiApiKey": "Clé API Gemini",
		"getGeminiApiKey": "Obtenir la clé API Gemini",
		"openAiApiKey": "Clé API OpenAI",
		"openAiBaseUrl": "URL de base",
		"getOpenAiApiKey": "Obtenir la clé API OpenAI",
		"mistralApiKey": "Clé API Mistral",
		"getMistralApiKey": "Obtenir la clé API Mistral / Codestral",
		"codestralBaseUrl": "URL de base Codestral (Optionnel)",
		"codestralBaseUrlDesc": "Définir une URL alternative pour le modèle Codestral.",
		"xaiApiKey": "Clé API xAI",
		"getXaiApiKey": "Obtenir la clé API xAI",
		"awsCredentials": "Identifiants AWS",
		"awsProfile": "Profil AWS",
		"awsProfileName": "Nom du profil AWS",
		"awsAccessKey": "Clé d'accès AWS",
		"awsSecretKey": "Clé secrète AWS",
		"awsSessionToken": "Jeton de session AWS",
		"awsRegion": "Région AWS",
		"awsCrossRegion": "Utiliser l'inférence inter-régions",
		"enablePromptCaching": "Activer la mise en cache des prompts",
		"enablePromptCachingTitle": "Activer la mise en cache des prompts pour améliorer les performances et réduire les coûts pour les modèles pris en charge.",
		"cacheUsageNote": "Remarque : Si vous ne voyez pas l'utilisation du cache, essayez de sélectionner un modèle différent puis de sélectionner à nouveau votre modèle souhaité.",
		"vscodeLmModel": "Modèle de langage",
		"vscodeLmWarning": "Remarque : Il s'agit d'une intégration très expérimentale et le support des fournisseurs variera. Si vous recevez une erreur concernant un modèle non pris en charge, c'est un problème du côté du fournisseur.",
		"googleCloudSetup": {
			"title": "Pour utiliser Google Cloud Vertex AI, vous devez :",
			"step1": "1. Créer un compte Google Cloud, activer l'API Vertex AI et activer les modèles Claude souhaités.",
			"step2": "2. Installer Google Cloud CLI et configurer les identifiants par défaut de l'application.",
			"step3": "3. Ou créer un compte de service avec des identifiants."
		},
		"googleCloudCredentials": "Identifiants Google Cloud",
		"googleCloudKeyFile": "Chemin du fichier de clé Google Cloud",
		"googleCloudProjectId": "ID du projet Google Cloud",
		"googleCloudRegion": "Région Google Cloud",
		"lmStudio": {
			"baseUrl": "URL de base (optionnel)",
			"modelId": "ID du modèle",
			"speculativeDecoding": "Activer le décodage spéculatif",
			"draftModelId": "ID du modèle brouillon",
			"draftModelDesc": "Le modèle brouillon doit être de la même famille de modèles pour que le décodage spéculatif fonctionne correctement.",
			"selectDraftModel": "Sélectionner le modèle brouillon",
			"noModelsFound": "Aucun modèle brouillon trouvé. Veuillez vous assurer que LM Studio est en cours d'exécution avec le mode serveur activé.",
			"description": "LM Studio vous permet d'exécuter des modèles localement sur votre ordinateur. Pour obtenir des instructions sur la mise en route, consultez leur <a>guide de démarrage rapide</a>. Vous devrez également démarrer la fonction <b>serveur local</b> de LM Studio pour l'utiliser avec cette extension. <span>Remarque :</span> eLai Code utilise des prompts complexes et fonctionne mieux avec les modèles Claude. Les modèles moins performants peuvent ne pas fonctionner comme prévu."
		},
		"ollama": {
			"baseUrl": "URL de base (optionnel)",
			"modelId": "ID du modèle",
			"description": "Ollama vous permet d'exécuter des modèles localement sur votre ordinateur. Pour obtenir des instructions sur la mise en route, consultez le guide de démarrage rapide.",
			"warning": "Remarque : eLai Code utilise des prompts complexes et fonctionne mieux avec les modèles Claude. Les modèles moins performants peuvent ne pas fonctionner comme prévu."
		},
		"unboundApiKey": "Clé API Unbound",
		"getUnboundApiKey": "Obtenir la clé API Unbound",
		"humanRelay": {
			"description": "Aucune clé API n'est requise, mais l'utilisateur doit aider à copier et coller les informations dans le chat web de l'IA.",
			"instructions": "Pendant l'utilisation, une boîte de dialogue apparaîtra et le message actuel sera automatiquement copié dans le presse-papiers. Vous devez le coller dans les versions web de l'IA (comme ChatGPT ou Claude), puis copier la réponse de l'IA dans la boîte de dialogue et cliquer sur le bouton de confirmation."
		},
		"openRouter": {
			"providerRouting": {
				"title": "Routage des fournisseurs OpenRouter",
				"description": "OpenRouter dirige les requêtes vers les meilleurs fournisseurs disponibles pour votre modèle. Par défaut, les requêtes sont équilibrées entre les principaux fournisseurs pour maximiser la disponibilité. Cependant, vous pouvez choisir un fournisseur spécifique à utiliser pour ce modèle.",
				"learnMore": "En savoir plus sur le routage des fournisseurs"
			}
		},
		"customModel": {
			"capabilities": "Configurez les capacités et les prix pour votre modèle personnalisé compatible OpenAI. Soyez prudent lors de la spécification des capacités du modèle, car elles peuvent affecter le fonctionnement de eLai Code.",
			"maxTokens": {
				"label": "Tokens de sortie maximum",
				"description": "Nombre maximum de tokens que le modèle peut générer dans une réponse. (Spécifiez -1 pour permettre au serveur de définir les tokens maximum.)"
			},
			"contextWindow": {
				"label": "Taille de la fenêtre de contexte",
				"description": "Total des tokens (entrée + sortie) que le modèle peut traiter."
			},
			"imageSupport": {
				"label": "Support des images",
				"description": "Ce modèle est-il capable de traiter et de comprendre les images ?"
			},
			"computerUse": {
				"label": "Utilisation de l'ordinateur",
				"description": "Ce modèle est-il capable d'interagir avec un navigateur ? (ex. Claude 3.7 Sonnet)"
			},
			"promptCache": {
				"label": "Mise en cache des prompts",
				"description": "Ce modèle est-il capable de mettre en cache les prompts ?"
			},
			"pricing": {
				"input": {
					"label": "Prix d'entrée",
					"description": "Coût par million de tokens dans l'entrée/prompt. Cela affecte le coût d'envoi du contexte et des instructions au modèle."
				},
				"output": {
					"label": "Prix de sortie",
					"description": "Coût par million de tokens dans la réponse du modèle. Cela affecte le coût du contenu généré et des complétions."
				},
				"cacheReads": {
					"label": "Prix des lectures de cache",
					"description": "Coût par million de tokens pour la lecture depuis le cache. C'est le prix facturé lors de la récupération d'une réponse mise en cache."
				},
				"cacheWrites": {
					"label": "Prix des écritures de cache",
					"description": "Coût par million de tokens pour l'écriture dans le cache. C'est le prix facturé lors de la première mise en cache d'un prompt."
				}
			},
			"resetDefaults": "Réinitialiser les valeurs par défaut"
		},
		"rateLimitSeconds": {
			"label": "Limite de débit",
			"description": "Temps minimum entre les requêtes API."
		},
		"reasoningEffort": {
			"label": "Effort de raisonnement du modèle",
			"high": "Élevé",
			"medium": "Moyen",
			"low": "Faible"
		}
	},
	"browser": {
		"enable": {
			"label": "Activer l'outil de navigateur",
			"description": "Lorsque cette option est activée, Roo peut utiliser un navigateur pour interagir avec des sites web lors de l'utilisation de modèles qui prennent en charge l'utilisation de l'ordinateur."
		},
		"viewport": {
			"label": "Taille de la fenêtre d'affichage",
			"description": "Sélectionnez la taille de la fenêtre d'affichage pour les interactions du navigateur. Cela affecte la façon dont les sites web sont affichés et dont on interagit avec eux.",
			"options": {
				"largeDesktop": "Grand bureau (1280x800)",
				"smallDesktop": "Petit bureau (900x600)",
				"tablet": "Tablette (768x1024)",
				"mobile": "Mobile (360x640)"
			}
		},
		"screenshotQuality": {
			"label": "Qualité des captures d'écran",
			"description": "Ajustez la qualité WebP des captures d'écran du navigateur. Des valeurs plus élevées fournissent des captures plus claires mais augmentent l'utilisation de token."
		},
		"remote": {
			"label": "Utiliser une connexion de navigateur distant",
			"description": "Se connecter à un navigateur Chrome exécuté avec le débogage à distance activé (--remote-debugging-port=9222).",
			"urlPlaceholder": "URL personnalisée (ex. http://localhost:9222)",
			"testButton": "Tester la connexion",
			"testingButton": "Test en cours...",
			"instructions": "Entrez l'adresse hôte du protocole DevTools ou laissez vide pour découvrir automatiquement les instances Chrome locales. Le bouton Tester la connexion essaiera l'URL personnalisée si fournie, ou découvrira automatiquement si le champ est vide."
		}
	},
	"checkpoints": {
		"enable": {
			"label": "Activer les points de contrôle automatiques",
			"description": "Lorsque cette option est activée, Roo créera automatiquement des points de contrôle pendant l'exécution des tâches, facilitant la révision des modifications ou le retour à des états antérieurs."
		}
	},
	"notifications": {
		"sound": {
			"label": "Activer les effets sonores",
			"description": "Lorsque cette option est activée, Roo jouera des effets sonores pour les notifications et les événements.",
			"volumeLabel": "Volume"
		},
		"tts": {
			"label": "Activer la synthèse vocale",
			"description": "Lorsque cette option est activée, Roo lira ses réponses à haute voix en utilisant la synthèse vocale.",
			"speedLabel": "Vitesse"
		}
	},
	"contextManagement": {
		"description": "Contrôlez quelles informations sont incluses dans la fenêtre de contexte de l'IA, affectant l'utilisation de token et la qualité des réponses",
		"openTabs": {
			"label": "Limite de contexte des onglets ouverts",
			"description": "Nombre maximum d'onglets VSCode ouverts à inclure dans le contexte. Des valeurs plus élevées fournissent plus de contexte mais augmentent l'utilisation de token."
		},
		"workspaceFiles": {
			"label": "Limite de contexte des fichiers de l'espace de travail",
			"description": "Nombre maximum de fichiers à inclure dans les détails du répertoire de travail actuel. Des valeurs plus élevées fournissent plus de contexte mais augmentent l'utilisation de token."
		},
		"rooignore": {
			"label": "Afficher les fichiers .rooignore dans les listes et recherches",
			"description": "Lorsque cette option est activée, les fichiers correspondant aux modèles dans .rooignore seront affichés dans les listes avec un symbole de cadenas. Lorsqu'elle est désactivée, ces fichiers seront complètement masqués des listes de fichiers et des recherches."
		},
		"maxReadFile": {
			"label": "Seuil d'auto-troncature de lecture de fichier",
			"description": "Roo lit ce nombre de lignes lorsque le modèle omet les valeurs de début/fin. Si ce nombre est inférieur au total du fichier, Roo génère un index des numéros de ligne des définitions de code. Cas spéciaux : -1 indique à Roo de lire le fichier entier (sans indexation), et 0 indique de ne lire aucune ligne et de fournir uniquement les index de ligne pour un contexte minimal. Des valeurs plus basses minimisent l'utilisation initiale du contexte, permettant des lectures ultérieures de plages de lignes précises. Les requêtes avec début/fin explicites ne sont pas limitées par ce paramètre.",
			"lines": "lignes",
			"always_full_read": "Toujours lire le fichier entier"
		}
	},
	"terminal": {
		"outputLineLimit": {
			"label": "Limite de sortie du terminal",
			"description": "Nombre maximum de lignes à inclure dans la sortie du terminal lors de l'exécution de commandes. Lorsque ce nombre est dépassé, les lignes seront supprimées du milieu, économisant des token."
		},
		"shellIntegrationTimeout": {
			"label": "Délai d'intégration du shell du terminal",
			"description": "Temps maximum d'attente pour l'initialisation de l'intégration du shell avant d'exécuter des commandes. Pour les utilisateurs avec des temps de démarrage de shell longs, cette valeur peut nécessiter d'être augmentée si vous voyez des erreurs \"Shell Integration Unavailable\" dans le terminal."
		},
		"zdotdir": {
			"label": "Activer la gestion ZDOTDIR",
			"description": "Lorsque activé, crée un répertoire temporaire pour ZDOTDIR afin de gérer correctement l'intégration du shell zsh. Cela garantit le bon fonctionnement de l'intégration du shell VSCode avec zsh tout en préservant votre configuration zsh. (expérimental)"
		},
		"commandDelay": {
			"label": "Délai de commande du terminal",
			"description": "Délai en millisecondes à ajouter après l'exécution de la commande. Le paramètre par défaut de 0 désactive complètement le délai. Cela peut aider à garantir que la sortie de la commande est entièrement capturée dans les terminaux avec des problèmes de synchronisation. Dans la plupart des terminaux, cela est implémenté en définissant `PROMPT_COMMAND='sleep N'` et Powershell ajoute `start-sleep` à la fin de chaque commande. À l'origine, c'était une solution pour le bug VSCode#237208 et peut ne pas être nécessaire."
		},
		"powershellCounter": {
			"label": "Activer le contournement du compteur PowerShell",
			"description": "Lorsqu'activé, ajoute un compteur aux commandes PowerShell pour assurer une exécution correcte des commandes. Cela aide avec les terminaux PowerShell qui peuvent avoir des problèmes de capture de sortie."
		},
		"zshClearEolMark": {
			"label": "Effacer la marque de fin de ligne ZSH",
			"description": "Lorsqu'activé, efface la marque de fin de ligne ZSH en définissant PROMPT_EOL_MARK=''. Cela évite les problèmes d'interprétation de la sortie des commandes lorsqu'elle se termine par des caractères spéciaux comme '%'."
		},
		"zshOhMy": {
			"label": "Activer l'intégration Oh My Zsh",
			"description": "Lorsqu'activé, définit ITERM_SHELL_INTEGRATION_INSTALLED=Yes pour activer les fonctionnalités d'intégration du shell Oh My Zsh. (expérimental)"
		},
		"zshP10k": {
			"label": "Activer l'intégration Powerlevel10k",
			"description": "Lorsqu'activé, définit POWERLEVEL9K_TERM_SHELL_INTEGRATION=true pour activer les fonctionnalités d'intégration du shell Powerlevel10k. (expérimental)"
		}
	},
	"advanced": {
		"diff": {
			"label": "Activer l'édition via des diffs",
			"description": "Lorsque cette option est activée, Roo pourra éditer des fichiers plus rapidement et rejettera automatiquement les écritures de fichiers complets tronqués. Fonctionne mieux avec le dernier modèle Claude 3.7 Sonnet.",
			"strategy": {
				"label": "Stratégie de diff",
				"options": {
					"standard": "Standard (Bloc unique)",
					"multiBlock": "Expérimental : Diff multi-blocs",
					"unified": "Expérimental : Diff unifié"
				},
				"descriptions": {
					"standard": "La stratégie de diff standard applique les modifications à un seul bloc de code à la fois.",
					"unified": "La stratégie de diff unifié prend plusieurs approches pour appliquer les diffs et choisit la meilleure approche.",
					"multiBlock": "La stratégie de diff multi-blocs permet de mettre à jour plusieurs blocs de code dans un fichier en une seule requête."
				}
			},
			"matchPrecision": {
				"label": "Précision de correspondance",
				"description": "Ce curseur contrôle la précision avec laquelle les sections de code doivent correspondre lors de l'application des diffs. Des valeurs plus basses permettent des correspondances plus flexibles mais augmentent le risque de remplacements incorrects. Utilisez des valeurs inférieures à 100 % avec une extrême prudence."
			}
		}
	},
	"experimental": {
		"warning": "⚠️",
		"DIFF_STRATEGY_UNIFIED": {
			"name": "Utiliser la stratégie diff unifiée expérimentale",
			"description": "Activer la stratégie diff unifiée expérimentale. Cette stratégie pourrait réduire le nombre de tentatives causées par des erreurs de modèle, mais peut provoquer des comportements inattendus ou des modifications incorrectes. Activez-la uniquement si vous comprenez les risques et êtes prêt à examiner attentivement tous les changements."
		},
		"SEARCH_AND_REPLACE": {
			"name": "Utiliser l'outil de recherche et remplacement expérimental",
			"description": "Activer l'outil de recherche et remplacement expérimental, permettant à Roo de remplacer plusieurs occurrences d'un terme de recherche en une seule requête."
		},
		"INSERT_BLOCK": {
			"name": "Utiliser l'outil d'insertion de contenu expérimental",
			"description": "Activer l'outil d'insertion de contenu expérimental, permettant à Roo d'insérer du contenu à des numéros de ligne spécifiques sans avoir besoin de créer un diff."
		},
		"POWER_STEERING": {
			"name": "Utiliser le mode \"direction assistée\" expérimental",
			"description": "Lorsqu'il est activé, Roo rappellera plus fréquemment au modèle les détails de sa définition de mode actuelle. Cela conduira à une adhérence plus forte aux définitions de rôles et aux instructions personnalisées, mais utilisera plus de tokens par message."
		},
		"MULTI_SEARCH_AND_REPLACE": {
			"name": "Utiliser l'outil diff multi-blocs expérimental",
			"description": "Lorsqu'il est activé, Roo utilisera l'outil diff multi-blocs. Cela tentera de mettre à jour plusieurs blocs de code dans le fichier en une seule requête."
		}
	},
	"temperature": {
		"useCustom": "Utiliser une température personnalisée",
		"description": "Contrôle l'aléatoire dans les réponses du modèle.",
		"rangeDescription": "Des valeurs plus élevées rendent la sortie plus aléatoire, des valeurs plus basses la rendent plus déterministe."
	},
	"modelInfo": {
		"supportsImages": "Prend en charge les images",
		"noImages": "Ne prend pas en charge les images",
		"supportsComputerUse": "Prend en charge l'utilisation de l'ordinateur",
		"noComputerUse": "Ne prend pas en charge l'utilisation de l'ordinateur",
		"supportsPromptCache": "Prend en charge la mise en cache des prompts",
		"noPromptCache": "Ne prend pas en charge la mise en cache des prompts",
		"maxOutput": "Sortie maximale",
		"inputPrice": "Prix d'entrée",
		"outputPrice": "Prix de sortie",
		"cacheReadsPrice": "Prix des lectures de cache",
		"cacheWritesPrice": "Prix des écritures de cache",
		"enableStreaming": "Activer le streaming",
		"enableR1Format": "Activer les paramètres du modèle R1",
		"enableR1FormatTips": "Doit être activé lors de l'utilisation de modèles R1 tels que QWQ, pour éviter l'erreur 400",
		"useAzure": "Utiliser Azure",
		"azureApiVersion": "Définir la version de l'API Azure",
		"gemini": {
			"freeRequests": "* Gratuit jusqu'à {{count}} requêtes par minute. Après cela, la facturation dépend de la taille du prompt.",
			"pricingDetails": "Pour plus d'informations, voir les détails de tarification.",
			"billingEstimate": "* La facturation est une estimation - le coût exact dépend de la taille du prompt."
		}
	},
	"modelPicker": {
		"automaticFetch": "L'extension récupère automatiquement la liste la plus récente des modèles disponibles sur <serviceLink>{{serviceName}}</serviceLink>. Si vous ne savez pas quel modèle choisir, eLai Code fonctionne mieux avec <defaultModelLink>{{defaultModelId}}</defaultModelLink>. Vous pouvez également rechercher \"free\" pour les options gratuites actuellement disponibles.",
		"label": "Modèle",
		"searchPlaceholder": "Rechercher",
		"noMatchFound": "Aucune correspondance trouvée",
		"useCustomModel": "Utiliser personnalisé : {{modelId}}"
	},
	"footer": {
		"feedback": "Si vous avez des questions ou des commentaires, n'hésitez pas à ouvrir un problème sur <githubLink>github.com/RooVetGit/Roo-Code</githubLink> ou à rejoindre <redditLink>reddit.com/r/RooCode</redditLink> ou <discordLink>discord.gg/roocode</discordLink>",
		"version": "eLai Code v{{version}}",
		"telemetry": {
			"label": "Autoriser les rapports anonymes d'erreurs et d'utilisation",
			"description": "Aidez à améliorer eLai Code en envoyant des données d'utilisation anonymes et des rapports d'erreurs. Aucun code, prompt ou information personnelle n'est jamais envoyé. Consultez notre politique de confidentialité pour plus de détails."
		},
		"settings": {
			"import": "Importer",
			"export": "Exporter",
			"reset": "Réinitialiser"
		}
	},
	"thinkingBudget": {
		"maxTokens": "Tokens maximum",
		"maxThinkingTokens": "Tokens de réflexion maximum"
	},
	"validation": {
		"apiKey": "Vous devez fournir une clé API valide.",
		"awsRegion": "Vous devez choisir une région pour utiliser Amazon Bedrock.",
		"googleCloud": "Vous devez fournir un ID de projet et une région Google Cloud valides.",
		"modelId": "Vous devez fournir un ID de modèle valide.",
		"modelSelector": "Vous devez fournir un sélecteur de modèle valide.",
		"openAi": "Vous devez fournir une URL de base, une clé API et un ID de modèle valides.",
		"arn": {
			"invalidFormat": "Format ARN invalide. Veuillez vérifier les exigences de format.",
			"regionMismatch": "Attention : La région dans votre ARN ({{arnRegion}}) ne correspond pas à votre région sélectionnée ({{region}}). Cela peut causer des problèmes d'accès. Le fournisseur utilisera la région de l'ARN."
		},
		"modelAvailability": "L'ID de modèle ({{modelId}}) que vous avez fourni n'est pas disponible. Veuillez choisir un modèle différent."
	},
	"placeholders": {
		"apiKey": "Saisissez la clé API...",
		"profileName": "Saisissez le nom du profil",
		"accessKey": "Saisissez la clé d'accès...",
		"secretKey": "Saisissez la clé secrète...",
		"sessionToken": "Saisissez le jeton de session...",
		"credentialsJson": "Saisissez le JSON des identifiants...",
		"keyFilePath": "Saisissez le chemin du fichier de clé...",
		"projectId": "Saisissez l'ID du projet...",
		"customArn": "Saisissez l'ARN (ex. arn:aws:bedrock:us-east-1:123456789012:foundation-model/my-model)",
		"baseUrl": "Saisissez l'URL de base...",
		"modelId": {
			"lmStudio": "ex. meta-llama-3.1-8b-instruct",
			"lmStudioDraft": "ex. lmstudio-community/llama-3.2-1b-instruct",
			"ollama": "ex. llama3.1"
		},
		"numbers": {
			"maxTokens": "ex. 4096",
			"contextWindow": "ex. 128000",
			"inputPrice": "ex. 0.0001",
			"outputPrice": "ex. 0.0002",
			"cacheWritePrice": "ex. 0.00005"
		}
	},
	"defaults": {
		"ollamaUrl": "Par défaut : http://localhost:11434",
		"lmStudioUrl": "Par défaut : http://localhost:1234",
		"geminiUrl": "Par défaut : https://generativelanguage.googleapis.com"
	},
	"labels": {
		"customArn": "ARN personnalisé",
		"useCustomArn": "Utiliser un ARN personnalisé..."
	},
	"interface": {
		"showgreeting": {
			"label": "Afficher le message de bienvenue",
			"description": "Lorsque cette option est activée, Roo affichera un message de bienvenue et une introduction."
		}
	}
}<|MERGE_RESOLUTION|>--- conflicted
+++ resolved
@@ -29,12 +29,8 @@
 		"advanced": "Avancé",
 		"experimental": "Fonctionnalités expérimentales",
 		"language": "Langue",
-<<<<<<< HEAD
-		"about": "À propos de eLai Code"
-=======
 		"about": "À propos de Roo Code",
 		"interface": "Interface"
->>>>>>> 4bf746d6
 	},
 	"autoApprove": {
 		"description": "Permettre à Roo d'effectuer automatiquement des opérations sans requérir d'approbation. Activez ces paramètres uniquement si vous faites entièrement confiance à l'IA et que vous comprenez les risques de sécurité associés.",
