{
	"greeting": "Que peut faire Roo pour vous ?",
	"task": {
		"title": "Tâche",
		"seeMore": "Voir plus",
		"seeLess": "Voir moins",
		"tokens": "Tokens :",
		"cache": "Cache :",
		"apiCost": "Coût API :",
		"contextWindow": "Fenêtre de contexte :",
		"closeAndStart": "Fermer la tâche et en commencer une nouvelle",
		"export": "Exporter l'historique des tâches",
		"delete": "Supprimer la tâche (Shift + Clic pour ignorer la confirmation)"
	},
	"unpin": "Désépingler",
	"pin": "Épingler",
	"tokenProgress": {
		"availableSpace": "Espace disponible : {{amount}} tokens",
		"tokensUsed": "Tokens utilisés : {{used}} sur {{total}}",
		"reservedForResponse": "Réservé pour la réponse du modèle : {{amount}} tokens"
	},
	"retry": {
		"title": "Réessayer",
		"tooltip": "Tenter à nouveau l'opération"
	},
	"startNewTask": {
		"title": "Commencer une nouvelle tâche",
		"tooltip": "Démarrer une nouvelle tâche"
	},
	"proceedAnyways": {
		"title": "Continuer quand même",
		"tooltip": "Continuer pendant l'exécution de la commande"
	},
	"save": {
		"title": "Enregistrer",
		"tooltip": "Sauvegarder les modifications du fichier"
	},
	"reject": {
		"title": "Rejeter",
		"tooltip": "Rejeter cette action"
	},
	"completeSubtaskAndReturn": "Terminer la sous-tâche et revenir",
	"approve": {
		"title": "Approuver",
		"tooltip": "Approuver cette action"
	},
	"runCommand": {
		"title": "Exécuter la commande",
		"tooltip": "Exécuter cette commande"
	},
	"proceedWhileRunning": {
		"title": "Continuer pendant l'exécution",
		"tooltip": "Continuer malgré les avertissements"
	},
	"resumeTask": {
		"title": "Reprendre la tâche",
		"tooltip": "Continuer la tâche actuelle"
	},
	"terminate": {
		"title": "Terminer",
		"tooltip": "Terminer la tâche actuelle"
	},
	"cancel": {
		"title": "Annuler",
		"tooltip": "Annuler l'opération actuelle"
	},
	"scrollToBottom": "Défiler jusqu'au bas du chat",
	"aboutMe": "Grâce aux dernières avancées en matière de capacités de codage agent, je peux gérer des tâches complexes de développement logiciel étape par étape. Avec des outils qui me permettent de créer et d'éditer des fichiers, d'explorer des projets complexes, d'utiliser le navigateur et d'exécuter des commandes de terminal (après votre autorisation), je peux vous aider de manières qui vont au-delà de la complétion de code ou du support technique. Je peux même utiliser MCP pour créer de nouveaux outils et étendre mes propres capacités.",
	"selectMode": "Sélectionner le mode d'interaction",
	"selectApiConfig": "Sélectionner la configuration API",
	"enhancePrompt": "Améliorer la requête avec un contexte supplémentaire",
	"addImages": "Ajouter des images au message",
	"sendMessage": "Envoyer le message",
	"typeMessage": "Écrivez un message...",
	"typeTask": "Écrivez votre tâche ici...",
	"addContext": "@ pour ajouter du contexte, / pour changer de mode",
	"dragFiles": "maintenir Maj pour glisser des fichiers",
	"dragFilesImages": "maintenir Maj pour glisser des fichiers/images",
	"enhancePromptDescription": "Le bouton 'Améliorer la requête' aide à améliorer votre demande en fournissant un contexte supplémentaire, des clarifications ou des reformulations. Essayez de taper une demande ici et cliquez à nouveau sur le bouton pour voir comment cela fonctionne.",
	"errorReadingFile": "Erreur lors de la lecture du fichier :",
	"noValidImages": "Aucune image valide n'a été traitée",
	"separator": "Séparateur",
	"edit": "Éditer...",
	"forNextMode": "pour le prochain mode",
	"error": "Erreur",
	"diffError": {
		"title": "Modification échouée"
	},
	"troubleMessage": "Roo rencontre des difficultés...",
	"apiRequest": {
		"title": "Requête API",
		"failed": "Échec de la requête API",
		"streaming": "Requête API...",
		"cancelled": "Requête API annulée",
		"streamingFailed": "Échec du streaming API"
	},
	"checkpoint": {
		"initial": "Point de contrôle initial",
		"regular": "Point de contrôle",
		"initializingWarning": "Initialisation du point de contrôle en cours... Si cela prend trop de temps, tu peux désactiver les points de contrôle dans les <settingsLink>paramètres</settingsLink> et redémarrer ta tâche.",
		"menu": {
			"viewDiff": "Voir les différences",
			"restore": "Restaurer le point de contrôle",
			"restoreFiles": "Restaurer les fichiers",
			"restoreFilesDescription": "Restaure les fichiers de votre projet à un instantané pris à ce moment.",
			"restoreFilesAndTask": "Restaurer fichiers et tâche",
			"confirm": "Confirmer",
			"cancel": "Annuler",
			"cannotUndo": "Cette action ne peut pas être annulée.",
			"restoreFilesAndTaskDescription": "Restaure les fichiers de votre projet à un instantané pris à ce moment et supprime tous les messages après ce point."
		},
		"current": "Actuel"
	},
	"fileOperations": {
		"wantsToRead": "Roo veut lire ce fichier :",
		"wantsToReadOutsideWorkspace": "Roo veut lire ce fichier en dehors de l'espace de travail :",
		"didRead": "Roo a lu ce fichier :",
		"wantsToEdit": "Roo veut éditer ce fichier :",
		"wantsToEditOutsideWorkspace": "Roo veut éditer ce fichier en dehors de l'espace de travail :",
		"wantsToCreate": "Roo veut créer un nouveau fichier :"
	},
	"instructions": {
		"wantsToFetch": "Roo veut récupérer des instructions détaillées pour aider à la tâche actuelle"
	},
	"directoryOperations": {
		"wantsToViewTopLevel": "Roo veut voir les fichiers de premier niveau dans ce répertoire :",
		"didViewTopLevel": "Roo a vu les fichiers de premier niveau dans ce répertoire :",
		"wantsToViewRecursive": "Roo veut voir récursivement tous les fichiers dans ce répertoire :",
		"didViewRecursive": "Roo a vu récursivement tous les fichiers dans ce répertoire :",
		"wantsToViewDefinitions": "Roo veut voir les noms de définitions de code source utilisés dans ce répertoire :",
		"didViewDefinitions": "Roo a vu les noms de définitions de code source utilisés dans ce répertoire :",
		"wantsToSearch": "Roo veut rechercher dans ce répertoire <code>{{regex}}</code> :",
		"didSearch": "Roo a recherché dans ce répertoire <code>{{regex}}</code> :"
	},
	"commandOutput": "Sortie de commande",
	"response": "Réponse",
	"arguments": "Arguments",
	"mcp": {
		"wantsToUseTool": "Roo veut utiliser un outil sur le serveur MCP {{serverName}} :",
		"wantsToAccessResource": "Roo veut accéder à une ressource sur le serveur MCP {{serverName}} :"
	},
	"modes": {
		"wantsToSwitch": "Roo veut passer au mode <code>{{mode}}</code>",
		"wantsToSwitchWithReason": "Roo veut passer au mode <code>{{mode}}</code> car : {{reason}}",
		"didSwitch": "Roo est passé au mode <code>{{mode}}</code>",
		"didSwitchWithReason": "Roo est passé au mode <code>{{mode}}</code> car : {{reason}}"
	},
	"subtasks": {
		"wantsToCreate": "Roo veut créer une nouvelle sous-tâche en mode <code>{{mode}}</code> :",
		"wantsToFinish": "Roo veut terminer cette sous-tâche",
		"newTaskContent": "Instructions de la sous-tâche",
		"completionContent": "Sous-tâche terminée",
		"resultContent": "Résultats de la sous-tâche",
		"defaultResult": "Veuillez continuer avec la tâche suivante.",
		"completionInstructions": "Sous-tâche terminée ! Vous pouvez examiner les résultats et suggérer des corrections ou les prochaines étapes. Si tout semble bon, confirmez pour retourner le résultat à la tâche parente."
	},
	"questions": {
		"hasQuestion": "Roo a une question :"
	},
	"taskCompleted": "Tâche terminée",
	"shellIntegration": {
		"unavailable": "Intégration du shell indisponible",
		"troubleshooting": "Toujours des problèmes ? Cliquez ici pour la documentation d'intégration du shell.",
		"checkSettings": "Vérifie les solutions de contournement du terminal dans les paramètres",
		"updateVSCode": "Mets à jour VSCode",
		"supportedShell": "Assure-toi d'utiliser un shell supporté : zsh, bash, fish ou PowerShell"
	},
	"powershell": {
		"issues": "Il semble que vous rencontriez des problèmes avec Windows PowerShell, veuillez consulter ce"
	},
	"autoApprove": {
		"title": "Auto-approbation :",
		"none": "Aucune",
<<<<<<< HEAD
		"description": "L'auto-approbation permet à eLai Code d'effectuer des actions sans demander d'autorisation. Activez-la uniquement pour les actions auxquelles vous faites entièrement confiance. Configuration plus détaillée disponible dans les <settingsLink>Paramètres</settingsLink>.",
		"actions": {
			"readFiles": {
				"label": "Lire fichiers et répertoires",
				"shortName": "Lecture",
				"description": "Permet l'accès en lecture à n'importe quel fichier sur votre ordinateur."
			},
			"editFiles": {
				"label": "Éditer des fichiers",
				"shortName": "Édition",
				"description": "Permet la modification de n'importe quel fichier sur votre ordinateur."
			},
			"executeCommands": {
				"label": "Exécuter des commandes approuvées",
				"shortName": "Commandes",
				"description": "Permet l'exécution de commandes de terminal approuvées. Vous pouvez configurer cela dans le panneau des paramètres."
			},
			"useBrowser": {
				"label": "Utiliser le navigateur",
				"shortName": "Navigateur",
				"description": "Permet de lancer et d'interagir avec n'importe quel site web dans un navigateur sans interface."
			},
			"useMcp": {
				"label": "Utiliser les serveurs MCP",
				"shortName": "MCP",
				"description": "Permet l'utilisation de serveurs MCP configurés qui peuvent modifier le système de fichiers ou interagir avec des APIs."
			},
			"switchModes": {
				"label": "Changer de modes",
				"shortName": "Modes",
				"description": "Permet le changement automatique entre différents modes sans nécessiter d'approbation."
			},
			"subtasks": {
				"label": "Créer et terminer des sous-tâches",
				"shortName": "Sous-tâches",
				"description": "Permet la création et l'achèvement de sous-tâches sans nécessiter d'approbation."
			},
			"retryRequests": {
				"label": "Réessayer les requêtes échouées",
				"shortName": "Réessais",
				"description": "Réessaie automatiquement les requêtes API échouées lorsque le fournisseur renvoie une réponse d'erreur."
			}
		}
=======
		"description": "L'auto-approbation permet à Roo Code d'effectuer des actions sans demander d'autorisation. Activez-la uniquement pour les actions auxquelles vous faites entièrement confiance. Configuration plus détaillée disponible dans les <settingsLink>Paramètres</settingsLink>."
>>>>>>> 4bf746d6
	},
	"reasoning": {
		"thinking": "Réflexion",
		"seconds": "{{count}}s"
	},
	"followUpSuggest": {
		"copyToInput": "Copier vers l'entrée (ou Shift + clic)"
	},
	"announcement": {
		"title": "🎉 Roo Code 3.12 est sortie",
		"description": "Roo Code 3.12 apporte de nouvelles fonctionnalités et améliorations basées sur vos retours.",
		"whatsNew": "Quoi de neuf",
		"feature1": "<bold>Support Grok</bold> : Ajout du fournisseur xAI et des options d'effort de raisonnement pour Grok sur OpenRouter",
		"feature2": "<bold>Améliorations de l'édition des différences</bold> : Configuration par profil et meilleure normalisation des chaînes pour moins d'erreurs",
		"feature3": "<bold>Améliorations des points de contrôle</bold> : Points de contrôle plus rapides et plus fiables",
		"hideButton": "Masquer l'annonce",
		"detailsDiscussLinks": "Obtenez plus de détails et participez aux discussions sur <discordLink>Discord</discordLink> et <redditLink>Reddit</redditLink> 🚀"
	},
	"browser": {
		"rooWantsToUse": "Roo veut utiliser le navigateur :",
		"consoleLogs": "Journaux de console",
		"noNewLogs": "(Pas de nouveaux journaux)",
		"screenshot": "Capture d'écran du navigateur",
		"cursor": "curseur",
		"navigation": {
			"step": "Étape {{current}} sur {{total}}",
			"previous": "Précédent",
			"next": "Suivant"
		},
		"sessionStarted": "Session de navigateur démarrée",
		"actions": {
			"title": "Action de navigation : ",
			"launch": "Lancer le navigateur sur {{url}}",
			"click": "Cliquer ({{coordinate}})",
			"type": "Saisir \"{{text}}\"",
			"scrollDown": "Défiler vers le bas",
			"scrollUp": "Défiler vers le haut",
			"close": "Fermer le navigateur"
		}
	}
}<|MERGE_RESOLUTION|>--- conflicted
+++ resolved
@@ -171,53 +171,7 @@
 	"autoApprove": {
 		"title": "Auto-approbation :",
 		"none": "Aucune",
-<<<<<<< HEAD
-		"description": "L'auto-approbation permet à eLai Code d'effectuer des actions sans demander d'autorisation. Activez-la uniquement pour les actions auxquelles vous faites entièrement confiance. Configuration plus détaillée disponible dans les <settingsLink>Paramètres</settingsLink>.",
-		"actions": {
-			"readFiles": {
-				"label": "Lire fichiers et répertoires",
-				"shortName": "Lecture",
-				"description": "Permet l'accès en lecture à n'importe quel fichier sur votre ordinateur."
-			},
-			"editFiles": {
-				"label": "Éditer des fichiers",
-				"shortName": "Édition",
-				"description": "Permet la modification de n'importe quel fichier sur votre ordinateur."
-			},
-			"executeCommands": {
-				"label": "Exécuter des commandes approuvées",
-				"shortName": "Commandes",
-				"description": "Permet l'exécution de commandes de terminal approuvées. Vous pouvez configurer cela dans le panneau des paramètres."
-			},
-			"useBrowser": {
-				"label": "Utiliser le navigateur",
-				"shortName": "Navigateur",
-				"description": "Permet de lancer et d'interagir avec n'importe quel site web dans un navigateur sans interface."
-			},
-			"useMcp": {
-				"label": "Utiliser les serveurs MCP",
-				"shortName": "MCP",
-				"description": "Permet l'utilisation de serveurs MCP configurés qui peuvent modifier le système de fichiers ou interagir avec des APIs."
-			},
-			"switchModes": {
-				"label": "Changer de modes",
-				"shortName": "Modes",
-				"description": "Permet le changement automatique entre différents modes sans nécessiter d'approbation."
-			},
-			"subtasks": {
-				"label": "Créer et terminer des sous-tâches",
-				"shortName": "Sous-tâches",
-				"description": "Permet la création et l'achèvement de sous-tâches sans nécessiter d'approbation."
-			},
-			"retryRequests": {
-				"label": "Réessayer les requêtes échouées",
-				"shortName": "Réessais",
-				"description": "Réessaie automatiquement les requêtes API échouées lorsque le fournisseur renvoie une réponse d'erreur."
-			}
-		}
-=======
 		"description": "L'auto-approbation permet à Roo Code d'effectuer des actions sans demander d'autorisation. Activez-la uniquement pour les actions auxquelles vous faites entièrement confiance. Configuration plus détaillée disponible dans les <settingsLink>Paramètres</settingsLink>."
->>>>>>> 4bf746d6
 	},
 	"reasoning": {
 		"thinking": "Réflexion",
