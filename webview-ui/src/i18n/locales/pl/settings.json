--- conflicted
+++ resolved
@@ -29,12 +29,8 @@
 		"advanced": "Zaawansowane",
 		"experimental": "Funkcje eksperymentalne",
 		"language": "Język",
-<<<<<<< HEAD
-		"about": "O eLai Code"
-=======
 		"about": "O Roo Code",
 		"interface": "Interfejs"
->>>>>>> 4bf746d6
 	},
 	"autoApprove": {
 		"description": "Pozwól Roo na automatyczne wykonywanie operacji bez wymagania zatwierdzenia. Włącz te ustawienia tylko jeśli w pełni ufasz AI i rozumiesz związane z tym zagrożenia bezpieczeństwa.",
