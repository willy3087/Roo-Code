--- conflicted
+++ resolved
@@ -11,15 +11,8 @@
 import { XmlMatcher } from "../../utils/xml-matcher"
 import { BaseProvider } from "./base-provider"
 
-<<<<<<< HEAD
-const OLLAMA_DEFAULT_TEMPERATURE = 0
-
 export class OllamaHandler extends BaseProvider implements SingleCompletionHandler {
 	protected options: ApiHandlerOptions
-=======
-export class OllamaHandler implements ApiHandler, SingleCompletionHandler {
-	private options: ApiHandlerOptions
->>>>>>> a2d441c5
 	private client: OpenAI
 
 	constructor(options: ApiHandlerOptions) {
