import { Anthropic } from "@anthropic-ai/sdk"
import OpenAI, { AzureOpenAI } from "openai"
import axios from "axios"

import {
	ApiHandlerOptions,
	azureOpenAiDefaultApiVersion,
	ModelInfo,
	openAiModelInfoSaneDefaults,
} from "../../shared/api"
import { SingleCompletionHandler } from "../index"
import { convertToOpenAiMessages } from "../transform/openai-format"
import { convertToR1Format } from "../transform/r1-format"
import { convertToSimpleMessages } from "../transform/simple-format"
import { ApiStream, ApiStreamUsageChunk } from "../transform/stream"
import { BaseProvider } from "./base-provider"
import { XmlMatcher } from "../../utils/xml-matcher"
<<<<<<< HEAD
import { DEEP_SEEK_DEFAULT_TEMPERATURE } from "./constants"

export const defaultHeaders = {
	"HTTP-Referer": "https://github.com/RooVetGit/Roo-Cline",
	"X-Title": "eLai Code",
}
=======
import { DEEP_SEEK_DEFAULT_TEMPERATURE, DEFAULT_HEADERS, AZURE_AI_INFERENCE_PATH } from "./constants"
>>>>>>> 4bf746d6

export interface OpenAiHandlerOptions extends ApiHandlerOptions {}

export class OpenAiHandler extends BaseProvider implements SingleCompletionHandler {
	protected options: OpenAiHandlerOptions
	private client: OpenAI

	constructor(options: OpenAiHandlerOptions) {
		super()
		this.options = options

		const baseURL = this.options.openAiBaseUrl ?? "https://api.openai.com/v1"
		const apiKey = this.options.openAiApiKey ?? "not-provided"
		const isAzureAiInference = this._isAzureAiInference(this.options.openAiBaseUrl)
		const urlHost = this._getUrlHost(this.options.openAiBaseUrl)
		const isAzureOpenAi = urlHost === "azure.com" || urlHost.endsWith(".azure.com") || options.openAiUseAzure

		if (isAzureAiInference) {
			// Azure AI Inference Service (e.g., for DeepSeek) uses a different path structure
			this.client = new OpenAI({
				baseURL,
				apiKey,
				defaultHeaders: DEFAULT_HEADERS,
				defaultQuery: { "api-version": this.options.azureApiVersion || "2024-05-01-preview" },
			})
		} else if (isAzureOpenAi) {
			// Azure API shape slightly differs from the core API shape:
			// https://github.com/openai/openai-node?tab=readme-ov-file#microsoft-azure-openai
			this.client = new AzureOpenAI({
				baseURL,
				apiKey,
				apiVersion: this.options.azureApiVersion || azureOpenAiDefaultApiVersion,
				defaultHeaders: {
					...DEFAULT_HEADERS,
					...(this.options.openAiHostHeader ? { Host: this.options.openAiHostHeader } : {}),
				},
			})
		} else {
			this.client = new OpenAI({
				baseURL,
				apiKey,
				defaultHeaders: {
					...DEFAULT_HEADERS,
					...(this.options.openAiHostHeader ? { Host: this.options.openAiHostHeader } : {}),
				},
			})
		}
	}

	override async *createMessage(systemPrompt: string, messages: Anthropic.Messages.MessageParam[]): ApiStream {
		const modelInfo = this.getModel().info
		const modelUrl = this.options.openAiBaseUrl ?? ""
		const modelId = this.options.openAiModelId ?? ""
		const enabledR1Format = this.options.openAiR1FormatEnabled ?? false
		const enabledLegacyFormat = this.options.openAiLegacyFormat ?? false
		const isAzureAiInference = this._isAzureAiInference(modelUrl)
		const urlHost = this._getUrlHost(modelUrl)
		const deepseekReasoner = modelId.includes("deepseek-reasoner") || enabledR1Format
		const ark = modelUrl.includes(".volces.com")

		if (modelId.startsWith("o3-mini")) {
			yield* this.handleO3FamilyMessage(modelId, systemPrompt, messages)
			return
		}

		if (this.options.openAiStreamingEnabled ?? true) {
			let systemMessage: OpenAI.Chat.ChatCompletionSystemMessageParam = {
				role: "system",
				content: systemPrompt,
			}

			let convertedMessages

			if (deepseekReasoner) {
				convertedMessages = convertToR1Format([{ role: "user", content: systemPrompt }, ...messages])
			} else if (ark || enabledLegacyFormat) {
				convertedMessages = [systemMessage, ...convertToSimpleMessages(messages)]
			} else {
				if (modelInfo.supportsPromptCache) {
					systemMessage = {
						role: "system",
						content: [
							{
								type: "text",
								text: systemPrompt,
								// @ts-ignore-next-line
								cache_control: { type: "ephemeral" },
							},
						],
					}
				}

				convertedMessages = [systemMessage, ...convertToOpenAiMessages(messages)]

				if (modelInfo.supportsPromptCache) {
					// Note: the following logic is copied from openrouter:
					// Add cache_control to the last two user messages
					// (note: this works because we only ever add one user message at a time, but if we added multiple we'd need to mark the user message before the last assistant message)
					const lastTwoUserMessages = convertedMessages.filter((msg) => msg.role === "user").slice(-2)

					lastTwoUserMessages.forEach((msg) => {
						if (typeof msg.content === "string") {
							msg.content = [{ type: "text", text: msg.content }]
						}

						if (Array.isArray(msg.content)) {
							// NOTE: this is fine since env details will always be added at the end. but if it weren't there, and the user added a image_url type message, it would pop a text part before it and then move it after to the end.
							let lastTextPart = msg.content.filter((part) => part.type === "text").pop()

							if (!lastTextPart) {
								lastTextPart = { type: "text", text: "..." }
								msg.content.push(lastTextPart)
							}

							// @ts-ignore-next-line
							lastTextPart["cache_control"] = { type: "ephemeral" }
						}
					})
				}
			}

			const isGrokXAI = this._isGrokXAI(this.options.openAiBaseUrl)

			const requestOptions: OpenAI.Chat.Completions.ChatCompletionCreateParamsStreaming = {
				model: modelId,
				temperature: this.options.modelTemperature ?? (deepseekReasoner ? DEEP_SEEK_DEFAULT_TEMPERATURE : 0),
				messages: convertedMessages,
				stream: true as const,
				...(isGrokXAI ? {} : { stream_options: { include_usage: true } }),
				reasoning_effort: this.getModel().info.reasoningEffort,
			}

			if (this.options.includeMaxTokens) {
				requestOptions.max_tokens = modelInfo.maxTokens
			}

			const stream = await this.client.chat.completions.create(
				requestOptions,
				isAzureAiInference ? { path: AZURE_AI_INFERENCE_PATH } : {},
			)

			const matcher = new XmlMatcher(
				"think",
				(chunk) =>
					({
						type: chunk.matched ? "reasoning" : "text",
						text: chunk.data,
					}) as const,
			)

			let lastUsage

			for await (const chunk of stream) {
				const delta = chunk.choices[0]?.delta ?? {}

				if (delta.content) {
					for (const chunk of matcher.update(delta.content)) {
						yield chunk
					}
				}

				if ("reasoning_content" in delta && delta.reasoning_content) {
					yield {
						type: "reasoning",
						text: (delta.reasoning_content as string | undefined) || "",
					}
				}
				if (chunk.usage) {
					lastUsage = chunk.usage
				}
			}

			for (const chunk of matcher.final()) {
				yield chunk
			}

			if (lastUsage) {
				yield this.processUsageMetrics(lastUsage, modelInfo)
			}
		} else {
			// o1 for instance doesnt support streaming, non-1 temp, or system prompt
			const systemMessage: OpenAI.Chat.ChatCompletionUserMessageParam = {
				role: "user",
				content: systemPrompt,
			}

			const requestOptions: OpenAI.Chat.Completions.ChatCompletionCreateParamsNonStreaming = {
				model: modelId,
				messages: deepseekReasoner
					? convertToR1Format([{ role: "user", content: systemPrompt }, ...messages])
					: enabledLegacyFormat
						? [systemMessage, ...convertToSimpleMessages(messages)]
						: [systemMessage, ...convertToOpenAiMessages(messages)],
			}

			const response = await this.client.chat.completions.create(
				requestOptions,
				this._isAzureAiInference(modelUrl) ? { path: AZURE_AI_INFERENCE_PATH } : {},
			)

			yield {
				type: "text",
				text: response.choices[0]?.message.content || "",
			}

			yield this.processUsageMetrics(response.usage, modelInfo)
		}
	}

	protected processUsageMetrics(usage: any, modelInfo?: ModelInfo): ApiStreamUsageChunk {
		return {
			type: "usage",
			inputTokens: usage?.prompt_tokens || 0,
			outputTokens: usage?.completion_tokens || 0,
			cacheWriteTokens: usage?.cache_creation_input_tokens || undefined,
			cacheReadTokens: usage?.cache_read_input_tokens || undefined,
		}
	}

	override getModel(): { id: string; info: ModelInfo } {
		return {
			id: this.options.openAiModelId ?? "",
			info: this.options.openAiCustomModelInfo ?? openAiModelInfoSaneDefaults,
		}
	}

	async completePrompt(prompt: string): Promise<string> {
		try {
			const isAzureAiInference = this._isAzureAiInference(this.options.openAiBaseUrl)

			const requestOptions: OpenAI.Chat.Completions.ChatCompletionCreateParamsNonStreaming = {
				model: this.getModel().id,
				messages: [{ role: "user", content: prompt }],
			}

			const response = await this.client.chat.completions.create(
				requestOptions,
				isAzureAiInference ? { path: AZURE_AI_INFERENCE_PATH } : {},
			)

			return response.choices[0]?.message.content || ""
		} catch (error) {
			if (error instanceof Error) {
				throw new Error(`OpenAI completion error: ${error.message}`)
			}

			throw error
		}
	}

	private async *handleO3FamilyMessage(
		modelId: string,
		systemPrompt: string,
		messages: Anthropic.Messages.MessageParam[],
	): ApiStream {
		if (this.options.openAiStreamingEnabled ?? true) {
			const methodIsAzureAiInference = this._isAzureAiInference(this.options.openAiBaseUrl)

			const isGrokXAI = this._isGrokXAI(this.options.openAiBaseUrl)

			const stream = await this.client.chat.completions.create(
				{
					model: modelId,
					messages: [
						{
							role: "developer",
							content: `Formatting re-enabled\n${systemPrompt}`,
						},
						...convertToOpenAiMessages(messages),
					],
					stream: true,
					...(isGrokXAI ? {} : { stream_options: { include_usage: true } }),
					reasoning_effort: this.getModel().info.reasoningEffort,
				},
				methodIsAzureAiInference ? { path: AZURE_AI_INFERENCE_PATH } : {},
			)

			yield* this.handleStreamResponse(stream)
		} else {
			const requestOptions: OpenAI.Chat.Completions.ChatCompletionCreateParamsNonStreaming = {
				model: modelId,
				messages: [
					{
						role: "developer",
						content: `Formatting re-enabled\n${systemPrompt}`,
					},
					...convertToOpenAiMessages(messages),
				],
			}

			const methodIsAzureAiInference = this._isAzureAiInference(this.options.openAiBaseUrl)

			const response = await this.client.chat.completions.create(
				requestOptions,
				methodIsAzureAiInference ? { path: AZURE_AI_INFERENCE_PATH } : {},
			)

			yield {
				type: "text",
				text: response.choices[0]?.message.content || "",
			}
			yield this.processUsageMetrics(response.usage)
		}
	}

	private async *handleStreamResponse(stream: AsyncIterable<OpenAI.Chat.Completions.ChatCompletionChunk>): ApiStream {
		for await (const chunk of stream) {
			const delta = chunk.choices[0]?.delta
			if (delta?.content) {
				yield {
					type: "text",
					text: delta.content,
				}
			}

			if (chunk.usage) {
				yield {
					type: "usage",
					inputTokens: chunk.usage.prompt_tokens || 0,
					outputTokens: chunk.usage.completion_tokens || 0,
				}
			}
		}
	}

	private _getUrlHost(baseUrl?: string): string {
		try {
			return new URL(baseUrl ?? "").host
		} catch (error) {
			return ""
		}
	}

	private _isGrokXAI(baseUrl?: string): boolean {
		const urlHost = this._getUrlHost(baseUrl)
		return urlHost.includes("x.ai")
	}

	private _isAzureAiInference(baseUrl?: string): boolean {
		const urlHost = this._getUrlHost(baseUrl)
		return urlHost.endsWith(".services.ai.azure.com")
	}
}

export async function getOpenAiModels(baseUrl?: string, apiKey?: string, hostHeader?: string) {
	try {
		if (!baseUrl) {
			return []
		}

		if (!URL.canParse(baseUrl)) {
			return []
		}

		const config: Record<string, any> = {}
		const headers: Record<string, string> = {}

		if (apiKey) {
			headers["Authorization"] = `Bearer ${apiKey}`
		}

		if (hostHeader) {
			headers["Host"] = hostHeader
		}

		if (Object.keys(headers).length > 0) {
			config["headers"] = headers
		}

		const response = await axios.get(`${baseUrl}/models`, config)
		const modelsArray = response.data?.data?.map((model: any) => model.id) || []
		return [...new Set<string>(modelsArray)]
	} catch (error) {
		return []
	}
}<|MERGE_RESOLUTION|>--- conflicted
+++ resolved
@@ -15,16 +15,7 @@
 import { ApiStream, ApiStreamUsageChunk } from "../transform/stream"
 import { BaseProvider } from "./base-provider"
 import { XmlMatcher } from "../../utils/xml-matcher"
-<<<<<<< HEAD
-import { DEEP_SEEK_DEFAULT_TEMPERATURE } from "./constants"
-
-export const defaultHeaders = {
-	"HTTP-Referer": "https://github.com/RooVetGit/Roo-Cline",
-	"X-Title": "eLai Code",
-}
-=======
 import { DEEP_SEEK_DEFAULT_TEMPERATURE, DEFAULT_HEADERS, AZURE_AI_INFERENCE_PATH } from "./constants"
->>>>>>> 4bf746d6
 
 export interface OpenAiHandlerOptions extends ApiHandlerOptions {}
 
