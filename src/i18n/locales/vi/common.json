--- conflicted
+++ resolved
@@ -64,12 +64,9 @@
 		"mcp_server_connected": "Máy chủ MCP {{serverName}} đã kết nối",
 		"mcp_server_deleted": "Đã xóa máy chủ MCP: {{serverName}}",
 		"mcp_server_not_found": "Không tìm thấy máy chủ \"{{serverName}}\" trong cấu hình",
-<<<<<<< HEAD
-		"settings_imported": "Cài đặt đã được nhập thành công."
-=======
+		"settings_imported": "Cài đặt đã được nhập thành công.",
 		"custom_storage_path_set": "Đã thiết lập đường dẫn lưu trữ tùy chỉnh: {{path}}",
 		"default_storage_path": "Đã quay lại sử dụng đường dẫn lưu trữ mặc định"
->>>>>>> 0fd0800b
 	},
 	"answers": {
 		"yes": "Có",
