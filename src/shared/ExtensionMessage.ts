// type that represents json data that is sent from extension to webview, called ExtensionMessage and has 'type' enum which can be 'plusButtonClicked' or 'settingsButtonClicked' or 'hello'

import { ApiConfiguration, ApiProvider, ModelInfo } from "./api"
import { HistoryItem } from "./HistoryItem"
import { McpServer } from "./mcp"
import { GitCommit } from "../utils/git"
import { Mode, CustomModePrompts, ModeConfig } from "./modes"
import { CustomSupportPrompts } from "./support-prompt"
import { ExperimentId } from "./experiments"

export interface LanguageModelChatSelector {
	vendor?: string
	family?: string
	version?: string
	id?: string
}

// webview will hold state
export interface ExtensionMessage {
	type:
		| "action"
		| "state"
		| "selectedImages"
		| "ollamaModels"
		| "lmStudioModels"
		| "theme"
		| "workspaceUpdated"
		| "invoke"
		| "partialMessage"
		| "openRouterModels"
		| "glamaModels"
		| "unboundModels"
		| "requestyModels"
		| "openAiModels"
		| "mcpServers"
		| "enhancedPrompt"
		| "commitSearchResults"
		| "listApiConfig"
		| "vsCodeLmModels"
		| "vsCodeLmApiAvailable"
		| "requestVsCodeLmModels"
		| "updatePrompt"
		| "systemPrompt"
		| "autoApprovalEnabled"
		| "updateCustomMode"
		| "deleteCustomMode"
		| "currentCheckpointUpdated"
<<<<<<< HEAD
		| "showHumanRelayDialog"
		| "humanRelayResponse"
		| "humanRelayCancel"
=======
		| "browserToolEnabled"
>>>>>>> 0805161f
	text?: string
	action?:
		| "chatButtonClicked"
		| "mcpButtonClicked"
		| "settingsButtonClicked"
		| "historyButtonClicked"
		| "promptsButtonClicked"
		| "didBecomeVisible"
	invoke?: "sendMessage" | "primaryButtonClick" | "secondaryButtonClick" | "setChatBoxMessage"
	state?: ExtensionState
	images?: string[]
	ollamaModels?: string[]
	lmStudioModels?: string[]
	vsCodeLmModels?: { vendor?: string; family?: string; version?: string; id?: string }[]
	filePaths?: string[]
	openedTabs?: Array<{
		label: string
		isActive: boolean
		path?: string
	}>
	partialMessage?: ClineMessage
	openRouterModels?: Record<string, ModelInfo>
	glamaModels?: Record<string, ModelInfo>
	unboundModels?: Record<string, ModelInfo>
	requestyModels?: Record<string, ModelInfo>
	openAiModels?: string[]
	mcpServers?: McpServer[]
	commits?: GitCommit[]
	listApiConfig?: ApiConfigMeta[]
	mode?: Mode
	customMode?: ModeConfig
	slug?: string
}

export interface ApiConfigMeta {
	id: string
	name: string
	apiProvider?: ApiProvider
}

export interface ExtensionState {
	version: string
	clineMessages: ClineMessage[]
	taskHistory: HistoryItem[]
	shouldShowAnnouncement: boolean
	apiConfiguration?: ApiConfiguration
	currentApiConfigName?: string
	listApiConfigMeta?: ApiConfigMeta[]
	customInstructions?: string
	customModePrompts?: CustomModePrompts
	customSupportPrompts?: CustomSupportPrompts
	alwaysAllowReadOnly?: boolean
	alwaysAllowWrite?: boolean
	alwaysAllowExecute?: boolean
	alwaysAllowBrowser?: boolean
	alwaysAllowMcp?: boolean
	alwaysApproveResubmit?: boolean
	alwaysAllowModeSwitch?: boolean
	browserToolEnabled?: boolean
	requestDelaySeconds: number
	rateLimitSeconds: number // Minimum time between successive requests (0 = disabled)
	uriScheme?: string
	currentTaskItem?: HistoryItem
	allowedCommands?: string[]
	soundEnabled?: boolean
	soundVolume?: number
	diffEnabled?: boolean
	enableCheckpoints: boolean
	browserViewportSize?: string
	screenshotQuality?: number
	fuzzyMatchThreshold?: number
	preferredLanguage: string
	writeDelayMs: number
	terminalOutputLineLimit?: number
	mcpEnabled: boolean
	enableMcpServerCreation: boolean
	mode: Mode
	modeApiConfigs?: Record<Mode, string>
	enhancementApiConfigId?: string
	experiments: Record<ExperimentId, boolean> // Map of experiment IDs to their enabled state
	autoApprovalEnabled?: boolean
	customModes: ModeConfig[]
	toolRequirements?: Record<string, boolean> // Map of tool names to their requirements (e.g. {"apply_diff": true} if diffEnabled)
	maxOpenTabsContext: number // Maximum number of VSCode open tabs to include in context (0-500)
	cwd?: string // Current working directory
}

export interface ClineMessage {
	ts: number
	type: "ask" | "say"
	ask?: ClineAsk
	say?: ClineSay
	text?: string
	images?: string[]
	partial?: boolean
	reasoning?: string
	conversationHistoryIndex?: number
	checkpoint?: Record<string, unknown>
}

export type ClineAsk =
	| "followup"
	| "command"
	| "command_output"
	| "completion_result"
	| "tool"
	| "api_req_failed"
	| "resume_task"
	| "resume_completed_task"
	| "mistake_limit_reached"
	| "browser_action_launch"
	| "use_mcp_server"

export type ClineSay =
	| "task"
	| "error"
	| "api_req_started"
	| "api_req_finished"
	| "api_req_retried"
	| "api_req_retry_delayed"
	| "api_req_deleted"
	| "text"
	| "reasoning"
	| "completion_result"
	| "user_feedback"
	| "user_feedback_diff"
	| "command_output"
	| "tool"
	| "shell_integration_warning"
	| "browser_action"
	| "browser_action_result"
	| "command"
	| "mcp_server_request_started"
	| "mcp_server_response"
	| "new_task_started"
	| "new_task"
	| "checkpoint_saved"

export interface ClineSayTool {
	tool:
		| "editedExistingFile"
		| "appliedDiff"
		| "newFileCreated"
		| "readFile"
		| "listFilesTopLevel"
		| "listFilesRecursive"
		| "listCodeDefinitionNames"
		| "searchFiles"
		| "switchMode"
		| "newTask"
	path?: string
	diff?: string
	content?: string
	regex?: string
	filePattern?: string
	mode?: string
	reason?: string
}

// must keep in sync with system prompt
export const browserActions = ["launch", "click", "type", "scroll_down", "scroll_up", "close"] as const
export type BrowserAction = (typeof browserActions)[number]

export interface ClineSayBrowserAction {
	action: BrowserAction
	coordinate?: string
	text?: string
}

export type BrowserActionResult = {
	screenshot?: string
	logs?: string
	currentUrl?: string
	currentMousePosition?: string
}

export interface ClineAskUseMcpServer {
	serverName: string
	type: "use_mcp_tool" | "access_mcp_resource"
	toolName?: string
	arguments?: string
	uri?: string
}

export interface ClineApiReqInfo {
	request?: string
	tokensIn?: number
	tokensOut?: number
	cacheWrites?: number
	cacheReads?: number
	cost?: number
	cancelReason?: ClineApiReqCancelReason
	streamingFailedMessage?: string
}

// Human relay related message types
export interface ShowHumanRelayDialogMessage {
	type: "showHumanRelayDialog"
	requestId: string
	promptText: string
}

export interface HumanRelayResponseMessage {
	type: "humanRelayResponse"
	requestId: string
	text: string
}

export interface HumanRelayCancelMessage {
	type: "humanRelayCancel"
	requestId: string
}

export type ClineApiReqCancelReason = "streaming_failed" | "user_cancelled"<|MERGE_RESOLUTION|>--- conflicted
+++ resolved
@@ -45,13 +45,10 @@
 		| "updateCustomMode"
 		| "deleteCustomMode"
 		| "currentCheckpointUpdated"
-<<<<<<< HEAD
 		| "showHumanRelayDialog"
 		| "humanRelayResponse"
 		| "humanRelayCancel"
-=======
 		| "browserToolEnabled"
->>>>>>> 0805161f
 	text?: string
 	action?:
 		| "chatButtonClicked"
