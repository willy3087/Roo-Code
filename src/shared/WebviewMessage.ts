--- conflicted
+++ resolved
@@ -28,13 +28,6 @@
 		| "openMention"
 		| "cancelTask"
 		| "refreshOpenRouterModels"
-<<<<<<< HEAD
-		| "alwaysAllowBrowser"
-		| "playSound"
-		| "soundEnabled"
-		| "diffEnabled"
-=======
->>>>>>> 7725d8aa
 		| "openMcpSettings"
 		| "restartMcpServer"
 	text?: string
