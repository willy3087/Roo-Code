import { z } from "zod"
import { ApiConfiguration, ApiProvider } from "./api"
import { Mode, PromptComponent, ModeConfig } from "./modes"

export type ClineAskResponse = "yesButtonClicked" | "noButtonClicked" | "messageResponse"

export type PromptMode = Mode | "enhance"

export type AudioType = "notification" | "celebration" | "progress_loop"

export interface WebviewMessage {
	type:
		| "apiConfiguration"
		| "currentApiConfigName"
		| "saveApiConfiguration"
		| "upsertApiConfiguration"
		| "deleteApiConfiguration"
		| "loadApiConfiguration"
		| "renameApiConfiguration"
		| "getListApiConfiguration"
		| "customInstructions"
		| "allowedCommands"
		| "alwaysAllowReadOnly"
		| "alwaysAllowWrite"
		| "alwaysAllowExecute"
		| "webviewDidLaunch"
		| "newTask"
		| "askResponse"
		| "clearTask"
		| "didShowAnnouncement"
		| "selectImages"
		| "exportCurrentTask"
		| "showTaskWithId"
		| "deleteTaskWithId"
		| "exportTaskWithId"
		| "resetState"
		| "requestOllamaModels"
		| "requestLmStudioModels"
		| "openImage"
		| "openFile"
		| "openMention"
		| "cancelTask"
		| "refreshOpenRouterModels"
		| "refreshGlamaModels"
		| "refreshUnboundModels"
		| "refreshRequestyModels"
		| "refreshOpenAiModels"
		| "alwaysAllowBrowser"
		| "alwaysAllowMcp"
		| "alwaysAllowModeSwitch"
		| "playSound"
		| "soundEnabled"
		| "soundVolume"
		| "diffEnabled"
		| "enableCheckpoints"
		| "browserViewportSize"
		| "screenshotQuality"
		| "openMcpSettings"
		| "restartMcpServer"
		| "toggleToolAlwaysAllow"
		| "toggleMcpServer"
		| "updateMcpTimeout"
		| "fuzzyMatchThreshold"
		| "preferredLanguage"
		| "writeDelayMs"
		| "enhancePrompt"
		| "enhancedPrompt"
		| "draggedImages"
		| "deleteMessage"
		| "terminalOutputLineLimit"
		| "mcpEnabled"
		| "enableMcpServerCreation"
		| "searchCommits"
		| "alwaysApproveResubmit"
		| "requestDelaySeconds"
		| "rateLimitSeconds"
		| "setApiConfigPassword"
		| "requestVsCodeLmModels"
		| "mode"
		| "updatePrompt"
		| "updateSupportPrompt"
		| "resetSupportPrompt"
		| "getSystemPrompt"
		| "copySystemPrompt"
		| "systemPrompt"
		| "enhancementApiConfigId"
		| "updateExperimental"
		| "autoApprovalEnabled"
		| "updateCustomMode"
		| "deleteCustomMode"
		| "setopenAiCustomModelInfo"
		| "openCustomModesSettings"
		| "checkpointDiff"
		| "checkpointRestore"
		| "deleteMcpServer"
		| "maxOpenTabsContext"
<<<<<<< HEAD
		| "humanRelayResponse"
		| "humanRelayCancel"
=======
		| "browserToolEnabled"
>>>>>>> 0805161f
	text?: string
	disabled?: boolean
	askResponse?: ClineAskResponse
	apiConfiguration?: ApiConfiguration
	images?: string[]
	bool?: boolean
	value?: number
	commands?: string[]
	audioType?: AudioType
	serverName?: string
	toolName?: string
	alwaysAllow?: boolean
	mode?: Mode
	promptMode?: PromptMode
	customPrompt?: PromptComponent
	dataUrls?: string[]
	values?: Record<string, any>
	query?: string
	slug?: string
	modeConfig?: ModeConfig
	timeout?: number
	payload?: WebViewMessagePayload
	source?: "global" | "project"
	requestId?: string
}

// Human relay related message types
export interface HumanRelayResponseMessage extends WebviewMessage {
	type: "humanRelayResponse"
	requestId: string
	text: string
}

export interface HumanRelayCancelMessage extends WebviewMessage {
	type: "humanRelayCancel"
	requestId: string
}

export const checkoutDiffPayloadSchema = z.object({
	ts: z.number(),
	commitHash: z.string(),
	mode: z.enum(["full", "checkpoint"]),
})

export type CheckpointDiffPayload = z.infer<typeof checkoutDiffPayloadSchema>

export const checkoutRestorePayloadSchema = z.object({
	ts: z.number(),
	commitHash: z.string(),
	mode: z.enum(["preview", "restore"]),
})

export type CheckpointRestorePayload = z.infer<typeof checkoutRestorePayloadSchema>

export type WebViewMessagePayload = CheckpointDiffPayload | CheckpointRestorePayload<|MERGE_RESOLUTION|>--- conflicted
+++ resolved
@@ -94,12 +94,9 @@
 		| "checkpointRestore"
 		| "deleteMcpServer"
 		| "maxOpenTabsContext"
-<<<<<<< HEAD
 		| "humanRelayResponse"
 		| "humanRelayCancel"
-=======
 		| "browserToolEnabled"
->>>>>>> 0805161f
 	text?: string
 	disabled?: boolean
 	askResponse?: ClineAskResponse
